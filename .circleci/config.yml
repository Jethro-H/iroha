--- conflicted
+++ resolved
@@ -48,11 +48,7 @@
       - run:
           name: make
           command: |
-<<<<<<< HEAD
-            cmake --build $IROHA_BUILD -- -j3
-=======
             cmake --build $IROHA_BUILD -- -j2
->>>>>>> 93e04350
       - run: ccache --show-stats
       - run:
           name: unit tests, generate xunit-*.xml
@@ -116,11 +112,7 @@
       - run:
           name: make and package
           command: |
-<<<<<<< HEAD
-            cmake --build $IROHA_BUILD --target package -- -j4
-=======
             cmake --build $IROHA_BUILD --target package -- -j$(nproc --all)
->>>>>>> 93e04350
       - run: ccache --show-stats
       - save_cache:
           key: build-linux-release-{{ arch }}-{{ .Branch }}-{{ epoch }}
