
# いろは(iroha)
![build status](https://circleci.com/gh/soramitsu/iroha.svg?style=shield&circle-token=80f2601e3bfb42d001e87728326659a0c96e0398)

 いろは(iroha) is ...

 ![alt tag](https://github.com/soramitsu/iroha/raw/feature/sumeragi/LGTM.gif)

# Required
```
cmake(3.5.2)
```
<<<<<<< HEAD
=======

# Prepare
```
sudo apt -y install default-jdk
sudo apt -y install default-jre 
sudo apt -y install libssl-dev
```

# Env
```
# if OSX
export JAVA_HOME=$(/usr/libexec/java_home)
# if ubuntu
export JAVA_HOME=$(readlink -f $(which java) | sed -e "s:/jre/bin/java::")

export IROHA_HOME=$(pwd)/iroha
```
>>>>>>> faa580e7

# Prepare
```
export JAVA_HOME=$(/usr/libexec/java_home)
```
# Usage
```
cd $IROHA_HOME
git submodule init 
git submodule update
cd core/vendor/ed25519; make
cd $IROHA_HOME
cd code/vendor/leveldb; make
cd $IROHA_HOME
cd core/vendor/msgpack-c; cmake -DMSGPACK_CXX11=ON .; sudo make install
mkdir build
cd build
cmake ..
make 
../test.sh
```<|MERGE_RESOLUTION|>--- conflicted
+++ resolved
@@ -10,8 +10,6 @@
 ```
 cmake(3.5.2)
 ```
-<<<<<<< HEAD
-=======
 
 # Prepare
 ```
@@ -29,12 +27,7 @@
 
 export IROHA_HOME=$(pwd)/iroha
 ```
->>>>>>> faa580e7
 
-# Prepare
-```
-export JAVA_HOME=$(/usr/libexec/java_home)
-```
 # Usage
 ```
 cd $IROHA_HOME
