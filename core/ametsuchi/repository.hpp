/**
 * Copyright Soramitsu Co., Ltd. 2016 All Rights Reserved.
 * http://soramitsu.co.jp
 *
 * Licensed under the Apache License, Version 2.0 (the "License");
 * you may not use this file except in compliance with the License.
 * You may obtain a copy of the License at
 *
 *        http://www.apache.org/licenses/LICENSE-2.0
 *
 * Unless required by applicable law or agreed to in writing, software
 * distributed under the License is distributed on an "AS IS" BASIS,
 * WITHOUT WARRANTIES OR CONDITIONS OF ANY KIND, either express or implied.
 * See the License for the specific language governing permissions and
 * limitations under the License.
 */

#ifndef IROHA_REPOSITORY_H
#define IROHA_REPOSITORY_H

#include <main_generated.h>

namespace repository{

    void append(const iroha::Transaction& tx);

    std::vector<const iroha::Asset*> findAssetByPublicKey(const flatbuffers::String& key);

    bool existAccountOf(const flatbuffers::String& key);

    const std::string getMerkleRoot();

<<<<<<< HEAD
    namespace front_repository{
        void initialize_repository();
    }
=======
    namespace permission{
        iroha::AccountPermissionRoot                       getPermissionRootOf(const flatbuffers::String &key);
        std::vector<const iroha::AccountPermissionLedger*> getPermissionLedgerOf(const flatbuffers::String &key);
        std::vector<const iroha::AccountPermissionDomain*> getPermissionDomainOf(const flatbuffers::String &key);
        std::vector<const iroha::AccountPermissionAsset*>  getPermissionAssetOf(const flatbuffers::String &key);
    };
>>>>>>> e6c354d2
};

#endif //IROHA_REPOSITORY_H<|MERGE_RESOLUTION|>--- conflicted
+++ resolved
@@ -30,18 +30,15 @@
 
     const std::string getMerkleRoot();
 
-<<<<<<< HEAD
     namespace front_repository{
         void initialize_repository();
     }
-=======
     namespace permission{
         iroha::AccountPermissionRoot                       getPermissionRootOf(const flatbuffers::String &key);
         std::vector<const iroha::AccountPermissionLedger*> getPermissionLedgerOf(const flatbuffers::String &key);
         std::vector<const iroha::AccountPermissionDomain*> getPermissionDomainOf(const flatbuffers::String &key);
         std::vector<const iroha::AccountPermissionAsset*>  getPermissionAssetOf(const flatbuffers::String &key);
     };
->>>>>>> e6c354d2
 };
 
 #endif //IROHA_REPOSITORY_H