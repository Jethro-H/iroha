--- conflicted
+++ resolved
@@ -16,10 +16,7 @@
   config_manager
   flatbuffer_service
   membership_service
-<<<<<<< HEAD
   ametsuchi
   expected
-=======
   repository
->>>>>>> 93beb23c
 )