/**
 * Copyright Soramitsu Co., Ltd. 2017 All Rights Reserved.
 * http://soramitsu.co.jp
 *
 * Licensed under the Apache License, Version 2.0 (the "License");
 * you may not use this file except in compliance with the License.
 * You may obtain a copy of the License at
 *
 *        http://www.apache.org/licenses/LICENSE-2.0
 *
 * Unless required by applicable law or agreed to in writing, software
 * distributed under the License is distributed on an "AS IS" BASIS,
 * WITHOUT WARRANTIES OR CONDITIONS OF ANY KIND, either express or implied.
 * See the License for the specific language governing permissions and
 * limitations under the License.
 */

#include <ametsuchi/ametsuchi_stub.hpp>
#include <ametsuchi/mutable_storage_stub.hpp>
#include <ametsuchi/temporary_wsv_stub.hpp>

namespace iroha {
  namespace ametsuchi {

    std::unique_ptr<TemporaryWsv> AmetsuchiStub::createTemporaryWsv() {
      return std::make_unique<TemporaryWsvStub>(*this);
    }

    std::unique_ptr<MutableStorage> AmetsuchiStub::createMutableStorage() {
      return std::make_unique<MutableStorageStub>(*this);
    }

    void AmetsuchiStub::commit(MutableStorage &mutableStorage) { return; }

    rxcpp::observable<dao::Transaction> AmetsuchiStub::get_account_transactions(
        ed25519::pubkey_t pub_key) {
      return rxcpp::observable<>::create<dao::Transaction>(
          [](rxcpp::subscriber<dao::Transaction> s) {
            s.on_next(dao::Transaction{});
            s.on_completed();
          });
    }

    rxcpp::observable<dao::Transaction> AmetsuchiStub::get_asset_transactions(
        std::string asset_full_name) {
      return rxcpp::observable<>::create<dao::Transaction>(
          [](rxcpp::subscriber<dao::Transaction> s) {
            s.on_next(dao::Transaction{});
            s.on_completed();
          });
    }

    rxcpp::observable<dao::Transaction> AmetsuchiStub::get_wallet_transactions(
        std::string wallet_id) {
      return rxcpp::observable<>::create<dao::Transaction>(
          [](rxcpp::subscriber<dao::Transaction> s) {
            s.on_next(dao::Transaction{});
            s.on_completed();
          });
    }
    rxcpp::observable<dao::Block> AmetsuchiStub::get_blocks_in_range(
        uint32_t from, uint32_t to) {
      return rxcpp::observable<>::create<dao::Block>(
          [](rxcpp::subscriber<dao::Block> s) {
            s.on_next(dao::Block{});
            s.on_completed();
          });
    }
    dao::Account AmetsuchiStub::get_account(ed25519::pubkey_t pub_key) {
      return dao::Account{};
    }

    dao::Asset AmetsuchiStub::get_asset(std::string asset_full_name) {
      return dao::Asset{};
    }

    dao::Domain AmetsuchiStub::get_domain(std::string domain_full_name) {
      return dao::Domain{};
    }

    dao::Wallet AmetsuchiStub::get_wallet(std::string wallet_id) {
      return dao::Wallet{};
    }

    std::vector<dao::Wallet> AmetsuchiStub::get_account_wallets(
        ed25519::pubkey_t pub_key) {
      return std::vector<dao::Wallet>{dao::Wallet{}};
    }

    std::vector<dao::Asset> AmetsuchiStub::get_domain_assets(
        std::string domain_full_name) {
      return std::vector<dao::Asset>{dao::Asset{}};
    }

<<<<<<< HEAD
=======
    dao::Peer AmetsuchiStub::get_peer(
        iroha::ed25519::pubkey_t pub_key) {
      return dao::Peer{};
    }

>>>>>>> 9ca55823
  }  // namespace ametsuchi
}  // namespace iroha<|MERGE_RESOLUTION|>--- conflicted
+++ resolved
@@ -92,13 +92,10 @@
       return std::vector<dao::Asset>{dao::Asset{}};
     }
 
-<<<<<<< HEAD
-=======
     dao::Peer AmetsuchiStub::get_peer(
         iroha::ed25519::pubkey_t pub_key) {
       return dao::Peer{};
     }
 
->>>>>>> 9ca55823
   }  // namespace ametsuchi
 }  // namespace iroha