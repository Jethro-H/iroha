--- conflicted
+++ resolved
@@ -16,23 +16,16 @@
  */
 
 #include "ametsuchi/impl/mutable_storage_impl.hpp"
-
 #include <memory>
 #include "ametsuchi/impl/postgres_block_index.hpp"
 #include "ametsuchi/impl/postgres_wsv_command.hpp"
 #include "ametsuchi/impl/postgres_wsv_query.hpp"
-<<<<<<< HEAD
 #include "interfaces/iroha_internal/block.hpp"
 #include "model/execution/command_executor_factory.hpp"
 #include "model/sha3_hash.hpp"
 
 // TODO: 14-02-2018 Alexey Chernyshov remove this after relocation to
 // shared_model https://soramitsu.atlassian.net/browse/IR-881
-=======
-#include "model/execution/command_executor_factory.hpp"
-#include "model/sha3_hash.hpp"
-
->>>>>>> 93e04350
 #include "backend/protobuf/from_old_model.hpp"
 
 namespace iroha {
@@ -91,13 +84,8 @@
                           execute_transaction);
 
       if (result) {
-<<<<<<< HEAD
         block_store_.insert(std::make_pair(block->height, *block));
-        block_index_->index(*block);
-=======
-        block_store_.insert(std::make_pair(block.height, block));
-        block_index_->index(shared_model::proto::from_old(block));
->>>>>>> 93e04350
+        block_index_->index(new_block);
 
         top_hash_ = block->hash;
         transaction_->exec("RELEASE SAVEPOINT savepoint_;");
