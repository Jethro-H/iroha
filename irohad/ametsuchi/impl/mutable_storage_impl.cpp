/**
 * Copyright Soramitsu Co., Ltd. 2017 All Rights Reserved.
 * http://soramitsu.co.jp
 *
 * Licensed under the Apache License, Version 2.0 (the "License");
 * you may not use this file except in compliance with the License.
 * You may obtain a copy of the License at
 *
 *        http://www.apache.org/licenses/LICENSE-2.0
 *
 * Unless required by applicable law or agreed to in writing, software
 * distributed under the License is distributed on an "AS IS" BASIS,
 * WITHOUT WARRANTIES OR CONDITIONS OF ANY KIND, either express or implied.
 * See the License for the specific language governing permissions and
 * limitations under the License.
 */
#include "ametsuchi/impl/mutable_storage_impl.hpp"
#include "ametsuchi/impl/postgres_block_index.hpp"
#include "ametsuchi/impl/postgres_wsv_command.hpp"
#include "ametsuchi/impl/postgres_wsv_query.hpp"
<<<<<<< HEAD

#include "backend/protobuf/from_old_model.hpp"

#include <boost/variant/apply_visitor.hpp>

#include "ametsuchi/wsv_command.hpp"
=======
#include "model/execution/command_executor_factory.hpp"
>>>>>>> 93e04350
#include "model/sha3_hash.hpp"

#include "backend/protobuf/from_old_model.hpp"

namespace iroha {
  namespace ametsuchi {
    MutableStorageImpl::MutableStorageImpl(
        hash256_t top_hash,
        std::unique_ptr<pqxx::lazyconnection> connection,
        std::unique_ptr<pqxx::nontransaction> transaction)
        : top_hash_(top_hash),
          connection_(std::move(connection)),
          transaction_(std::move(transaction)),
          wsv_(std::make_unique<PostgresWsvQuery>(*transaction_)),
          executor_(std::make_unique<PostgresWsvCommand>(*transaction_)),
          block_index_(std::make_unique<PostgresBlockIndex>(*transaction_)),
          committed(false),
          log_(logger::log("MutableStorage")) {
      auto w = std::make_shared<PostgresWsvQuery>(*transaction_);
      auto c = std::make_shared<PostgresWsvCommand>(*transaction_);
      command_executor_ = std::make_shared<CommandExecutor>(
          CommandExecutor(w, c));
      transaction_->exec("BEGIN;");
    }

    bool MutableStorageImpl::apply(
        const model::Block &block,
        std::function<bool(const model::Block &, WsvQuery &, const hash256_t &)>
            function) {
      auto shared_block = shared_model::proto::from_old(block);
      auto execute_transaction = [this](auto &transaction) {
        auto execute_command = [this, &transaction](auto command) {
          command_executor_->setCreatorAccountId(
              transaction->creatorAccountId());
          auto result =
              boost::apply_visitor(*command_executor_, command->get());
          return result.match(
              [](expected::Value<void> v) { return true; },
              [&](expected::Error<ExecutionError> e) {
                log_->error(e.error.toString());
                return false;
              });
        };
        return std::all_of(transaction->commands().begin(),
                           transaction->commands().end(),
                           execute_command);
      };

      transaction_->exec("SAVEPOINT savepoint_;");
      auto result = function(block, *wsv_, top_hash_)
          and std::all_of(shared_block.transactions().begin(),
                          shared_block.transactions().end(),
                          execute_transaction);

      if (result) {
        block_store_.insert(std::make_pair(block.height, block));
        block_index_->index(shared_model::proto::from_old(block));

        top_hash_ = block.hash;
        transaction_->exec("RELEASE SAVEPOINT savepoint_;");
      } else {
        transaction_->exec("ROLLBACK TO SAVEPOINT savepoint_;");
      }
      return result;
    }

    MutableStorageImpl::~MutableStorageImpl() {
      if (not committed) {
        transaction_->exec("ROLLBACK;");
      }
    }
  }  // namespace ametsuchi
}  // namespace iroha<|MERGE_RESOLUTION|>--- conflicted
+++ resolved
@@ -18,19 +18,13 @@
 #include "ametsuchi/impl/postgres_block_index.hpp"
 #include "ametsuchi/impl/postgres_wsv_command.hpp"
 #include "ametsuchi/impl/postgres_wsv_query.hpp"
-<<<<<<< HEAD
 
 #include "backend/protobuf/from_old_model.hpp"
 
 #include <boost/variant/apply_visitor.hpp>
 
 #include "ametsuchi/wsv_command.hpp"
-=======
-#include "model/execution/command_executor_factory.hpp"
->>>>>>> 93e04350
 #include "model/sha3_hash.hpp"
-
-#include "backend/protobuf/from_old_model.hpp"
 
 namespace iroha {
   namespace ametsuchi {
@@ -48,8 +42,8 @@
           log_(logger::log("MutableStorage")) {
       auto w = std::make_shared<PostgresWsvQuery>(*transaction_);
       auto c = std::make_shared<PostgresWsvCommand>(*transaction_);
-      command_executor_ = std::make_shared<CommandExecutor>(
-          CommandExecutor(w, c));
+      command_executor_ =
+          std::make_shared<CommandExecutor>(CommandExecutor(w, c));
       transaction_->exec("BEGIN;");
     }
 
@@ -64,12 +58,11 @@
               transaction->creatorAccountId());
           auto result =
               boost::apply_visitor(*command_executor_, command->get());
-          return result.match(
-              [](expected::Value<void> v) { return true; },
-              [&](expected::Error<ExecutionError> e) {
-                log_->error(e.error.toString());
-                return false;
-              });
+          return result.match([](expected::Value<void> v) { return true; },
+                              [&](expected::Error<ExecutionError> e) {
+                                log_->error(e.error.toString());
+                                return false;
+                              });
         };
         return std::all_of(transaction->commands().begin(),
                            transaction->commands().end(),
