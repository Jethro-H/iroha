/**
 * Copyright Soramitsu Co., Ltd. 2017 All Rights Reserved.
 * http://soramitsu.co.jp
 *
 * Licensed under the Apache License, Version 2.0 (the "License");
 * you may not use this file except in compliance with the License.
 * You may obtain a copy of the License at
 *
 *        http://www.apache.org/licenses/LICENSE-2.0
 *
 * Unless required by applicable law or agreed to in writing, software
 * distributed under the License is distributed on an "AS IS" BASIS,
 * WITHOUT WARRANTIES OR CONDITIONS OF ANY KIND, either express or implied.
 * See the License for the specific language governing permissions and
 * limitations under the License.
 */

#include <numeric>

#include "ametsuchi/impl/peer_query_wsv.hpp"
#include "ametsuchi/wsv_query.hpp"
#include "builders/protobuf/common_objects/proto_peer_builder.hpp"

namespace iroha {
  namespace ametsuchi {

    PeerQueryWsv::PeerQueryWsv(std::shared_ptr<WsvQuery> wsv)
        : wsv_(std::move(wsv)) {}

<<<<<<< HEAD
    nonstd::optional<std::vector<std::shared_ptr<shared_model::interface::Peer>>> PeerQueryWsv::getLedgerPeers() {
      return wsv_->getPeers();
=======
    boost::optional<std::vector<PeerQueryWsv::wPeer>>
    PeerQueryWsv::getLedgerPeers() {
      return wsv_->getPeers() | [](const auto &peers) {
        return std::accumulate(
            peers.begin(),
            peers.end(),
            std::vector<PeerQueryWsv::wPeer>{},
            [](auto &vec, const auto &peer) {
              shared_model::proto::PeerBuilder builder;

              auto key =
                  shared_model::crypto::PublicKey(peer.pubkey.to_string());
              auto tmp = builder.address(peer.address).pubkey(key).build();

              vec.emplace_back(tmp.copy());
              return vec;
            });
      };
>>>>>>> 00ee40c4
    }

  }  // namespace ametsuchi
}  // namespace iroha<|MERGE_RESOLUTION|>--- conflicted
+++ resolved
@@ -27,29 +27,8 @@
     PeerQueryWsv::PeerQueryWsv(std::shared_ptr<WsvQuery> wsv)
         : wsv_(std::move(wsv)) {}
 
-<<<<<<< HEAD
     nonstd::optional<std::vector<std::shared_ptr<shared_model::interface::Peer>>> PeerQueryWsv::getLedgerPeers() {
       return wsv_->getPeers();
-=======
-    boost::optional<std::vector<PeerQueryWsv::wPeer>>
-    PeerQueryWsv::getLedgerPeers() {
-      return wsv_->getPeers() | [](const auto &peers) {
-        return std::accumulate(
-            peers.begin(),
-            peers.end(),
-            std::vector<PeerQueryWsv::wPeer>{},
-            [](auto &vec, const auto &peer) {
-              shared_model::proto::PeerBuilder builder;
-
-              auto key =
-                  shared_model::crypto::PublicKey(peer.pubkey.to_string());
-              auto tmp = builder.address(peer.address).pubkey(key).build();
-
-              vec.emplace_back(tmp.copy());
-              return vec;
-            });
-      };
->>>>>>> 00ee40c4
     }
 
   }  // namespace ametsuchi
