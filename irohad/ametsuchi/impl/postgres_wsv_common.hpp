--- conflicted
+++ resolved
@@ -20,10 +20,7 @@
 
 #include <boost/optional.hpp>
 #include <pqxx/nontransaction>
-<<<<<<< HEAD
-=======
 #include <pqxx/result>
->>>>>>> 93e04350
 #include "common/result.hpp"
 #include "logger/logger.hpp"
 
@@ -32,25 +29,6 @@
 
     /**
      * Return function which can execute SQL statements on provided transaction
-     * @param transaction on which to apply statement.
-     * @return Result with pqxx::result in value case, or exception message
-     * if exception was caught
-     */
-    inline auto makeExecuteResult(pqxx::nontransaction &transaction) noexcept {
-      return [&](const std::string &statement) noexcept
-          ->expected::Result<pqxx::result, std::string> {
-        try {
-          return expected::makeValue(transaction.exec(statement));
-        } catch (const std::exception &e) {
-          return expected::makeError(e.what());
-        }
-      };
-    }
-
-    /**
-     * Return function which can execute SQL statements on provided transaction
-     * This function is deprecated, and will be removed as soon as wsv_query
-     * will be refactored to return result
      * @param transaction on which to apply statement.
      * @param logger is used to report an error.
      * @return Result with pqxx::result in value case, or exception message
