/**
 * Copyright Soramitsu Co., Ltd. 2017 All Rights Reserved.
 * http://soramitsu.co.jp
 *
 * Licensed under the Apache License, Version 2.0 (the "License");
 * you may not use this file except in compliance with the License.
 * You may obtain a copy of the License at
 *
 *        http://www.apache.org/licenses/LICENSE-2.0
 *
 * Unless required by applicable law or agreed to in writing, software
 * distributed under the License is distributed on an "AS IS" BASIS,
 * WITHOUT WARRANTIES OR CONDITIONS OF ANY KIND, either express or implied.
 * See the License for the specific language governing permissions and
 * limitations under the License.
 */

#include "ametsuchi/impl/storage_impl.hpp"

#include "ametsuchi/impl/flat_file/flat_file.hpp"  // for FlatFile
#include "ametsuchi/impl/mutable_storage_impl.hpp"
#include "ametsuchi/impl/postgres_block_query.hpp"
#include "ametsuchi/impl/postgres_wsv_query.hpp"
#include "ametsuchi/impl/temporary_wsv_impl.hpp"
#include "model/converters/json_common.hpp"
#include "model/execution/command_executor_factory.hpp"  // for CommandExecutorFactory

<<<<<<< HEAD
#include "backend/protobuf/from_old_model.hpp" // TODO remove this after relocation to shared_model
=======
#include <boost/format.hpp>
>>>>>>> 821f237e

namespace iroha {
  namespace ametsuchi {

    const char *kCommandExecutorError = "Cannot create CommandExecutorFactory";
    const char *kPsqlBroken = "Connection to PostgreSQL broken: {}";
    const char *kTmpWsv = "TemporaryWsv";

    ConnectionContext::ConnectionContext(
        std::unique_ptr<FlatFile> block_store,
        std::unique_ptr<pqxx::lazyconnection> pg_lazy,
        std::unique_ptr<pqxx::nontransaction> pg_nontx)
        : block_store(std::move(block_store)),
          pg_lazy(std::move(pg_lazy)),
          pg_nontx(std::move(pg_nontx)) {}

    StorageImpl::StorageImpl(
        std::string block_store_dir,
        std::string postgres_options,
        std::unique_ptr<FlatFile> block_store,
        std::unique_ptr<pqxx::lazyconnection> wsv_connection,
        std::unique_ptr<pqxx::nontransaction> wsv_transaction)
        : block_store_dir_(std::move(block_store_dir)),
          postgres_options_(std::move(postgres_options)),
          block_store_(std::move(block_store)),
          wsv_connection_(std::move(wsv_connection)),
          wsv_transaction_(std::move(wsv_transaction)),
          wsv_(std::make_shared<PostgresWsvQuery>(*wsv_transaction_)),
          blocks_(std::make_shared<PostgresBlockQuery>(*wsv_transaction_,
                                                       *block_store_)) {
      log_ = logger::log("StorageImpl");

      wsv_transaction_->exec(init_);
      wsv_transaction_->exec(
          "SET SESSION CHARACTERISTICS AS TRANSACTION READ ONLY;");
    }

    expected::Result<std::unique_ptr<TemporaryWsv>, std::string>
    StorageImpl::createTemporaryWsv() {
      auto command_executors = model::CommandExecutorFactory::create();
      if (not command_executors.has_value()) {
        return expected::makeError(kCommandExecutorError);
      }

      auto postgres_connection =
          std::make_unique<pqxx::lazyconnection>(postgres_options_);
      try {
        postgres_connection->activate();
      } catch (const pqxx::broken_connection &e) {
        return expected::makeError(
            (boost::format(kPsqlBroken) % e.what()).str());
      }
      auto wsv_transaction =
          std::make_unique<pqxx::nontransaction>(*postgres_connection, kTmpWsv);

      return expected::makeValue<std::unique_ptr<TemporaryWsv>>(
          std::make_unique<TemporaryWsvImpl>(
              std::move(postgres_connection),
              std::move(wsv_transaction),
              std::move(command_executors.value())));
    }

    expected::Result<std::unique_ptr<MutableStorage>, std::string>
    StorageImpl::createMutableStorage() {
      auto command_executors = model::CommandExecutorFactory::create();
      if (not command_executors.has_value()) {
        return expected::makeError(kCommandExecutorError);
      }

      auto postgres_connection =
          std::make_unique<pqxx::lazyconnection>(postgres_options_);
      try {
        postgres_connection->activate();
      } catch (const pqxx::broken_connection &e) {
        return expected::makeError(
            (boost::format(kPsqlBroken) % e.what()).str());
      }
      auto wsv_transaction =
          std::make_unique<pqxx::nontransaction>(*postgres_connection, kTmpWsv);

      nonstd::optional<hash256_t> top_hash;

      blocks_->getTopBlocks(1)
          .subscribe_on(rxcpp::observe_on_new_thread())
          .as_blocking()
          .subscribe([&top_hash](auto block) { top_hash = block.hash; });

      return expected::makeValue<std::unique_ptr<MutableStorage>>(
          std::make_unique<MutableStorageImpl>(
              top_hash.value_or(hash256_t{}),
              std::move(postgres_connection),
              std::move(wsv_transaction),
              std::move(command_executors.value())));
    }

    bool StorageImpl::insertBlock(model::Block block) {
      log_->info("create mutable storage");
<<<<<<< HEAD
      auto storage = createMutableStorage();
      auto new_block = shared_model::proto::from_old(block); // TODO replace with shared_model
      auto inserted = storage->apply(
          new_block,
          [](const auto &current_block, auto &query, const auto &top_hash) {
            return true;
=======
      auto storageResult = createMutableStorage();
      bool inserted = false;
      storageResult.match(
          [&](expected::Value<std::unique_ptr<ametsuchi::MutableStorage>>
                  &storage) {
            inserted =
                storage.value->apply(block,
                                     [](const auto &current_block,
                                        auto &query,
                                        const auto &top_hash) { return true; });
            log_->info("block inserted: {}", inserted);
            commit(std::move(storage.value));
          },
          [&](expected::Error<std::string> &error) {
            log_->error(error.error);
>>>>>>> 821f237e
          });

      return inserted;
    }

    void StorageImpl::dropStorage() {
      log_->info("Drop ledger");
      auto drop = R"(
DROP TABLE IF EXISTS account_has_signatory;
DROP TABLE IF EXISTS account_has_asset;
DROP TABLE IF EXISTS role_has_permissions;
DROP TABLE IF EXISTS account_has_roles;
DROP TABLE IF EXISTS account_has_grantable_permissions;
DROP TABLE IF EXISTS account;
DROP TABLE IF EXISTS asset;
DROP TABLE IF EXISTS domain;
DROP TABLE IF EXISTS signatory;
DROP TABLE IF EXISTS peer;
DROP TABLE IF EXISTS role;
DROP TABLE IF EXISTS height_by_hash;
DROP TABLE IF EXISTS height_by_account_set;
DROP TABLE IF EXISTS index_by_creator_height;
DROP TABLE IF EXISTS index_by_id_height_asset;
)";

      // erase db
      log_->info("drop dp");
      pqxx::connection connection(postgres_options_);
      pqxx::work txn(connection);
      txn.exec(drop);
      txn.commit();

      pqxx::work init_txn(connection);
      init_txn.exec(init_);
      init_txn.commit();

      // erase blocks
      log_->info("drop block store");
      block_store_->dropAll();
    }

    expected::Result<ConnectionContext, std::string> StorageImpl::initConnections(
        std::string block_store_dir, std::string postgres_options) {
      auto log_ = logger::log("StorageImpl:initConnection");
      log_->info("Start storage creation");

      auto block_store = FlatFile::create(block_store_dir);
      if (not block_store) {
        return expected::makeError(
            (boost::format("Cannot create block store in {}") % block_store_dir).str());
      }
      log_->info("block store created");

      auto postgres_connection =
          std::make_unique<pqxx::lazyconnection>(postgres_options);
      try {
        postgres_connection->activate();
      } catch (const pqxx::broken_connection &e) {
        return expected::makeError(
            (boost::format(kPsqlBroken) % e.what()).str());
      }
      log_->info("connection to PostgreSQL completed");

      auto wsv_transaction = std::make_unique<pqxx::nontransaction>(
          *postgres_connection, "Storage");
      log_->info("transaction to PostgreSQL initialized");

      return expected::makeValue(ConnectionContext(
          std::move(*block_store),
          std::move(postgres_connection),
          std::move(wsv_transaction)));
    }

    expected::Result<std::shared_ptr<StorageImpl>, std::string>
    StorageImpl::create(std::string block_store_dir,
                        std::string postgres_options) {
      auto ctx_result = initConnections(block_store_dir, postgres_options);
      expected::Result<std::shared_ptr<StorageImpl>, std::string> storage;
      ctx_result.match(
          [&](expected::Value<ConnectionContext> &ctx){
            storage = expected::makeValue(std::shared_ptr<StorageImpl>(
                new StorageImpl(block_store_dir,
                                postgres_options,
                                std::move(ctx.value.block_store),
                                std::move(ctx.value.pg_lazy),
                                std::move(ctx.value.pg_nontx))));
          },
          [&](expected::Error<std::string> &error) {
            storage = error;
      }
      );
      return storage;
    }

    void StorageImpl::commit(std::unique_ptr<MutableStorage> mutableStorage) {
      std::unique_lock<std::shared_timed_mutex> write(rw_lock_);
      auto storage_ptr = std::move(mutableStorage);  // get ownership of storage
      auto storage = static_cast<MutableStorageImpl *>(storage_ptr.get());
      for (const auto &block : storage->block_store_) {
        block_store_->add(block.first,
                          stringToBytes(model::converters::jsonToString(
                              serializer_.serialize(block.second))));
      }

      storage->transaction_->exec("COMMIT;");
      storage->committed = true;
    }

    std::shared_ptr<WsvQuery> StorageImpl::getWsvQuery() const {
      return wsv_;
    }

    std::shared_ptr<BlockQuery> StorageImpl::getBlockQuery() const {
      return blocks_;
    }
  }  // namespace ametsuchi
}  // namespace iroha<|MERGE_RESOLUTION|>--- conflicted
+++ resolved
@@ -25,11 +25,9 @@
 #include "model/converters/json_common.hpp"
 #include "model/execution/command_executor_factory.hpp"  // for CommandExecutorFactory
 
-<<<<<<< HEAD
+#include <boost/format.hpp>
+
 #include "backend/protobuf/from_old_model.hpp" // TODO remove this after relocation to shared_model
-=======
-#include <boost/format.hpp>
->>>>>>> 821f237e
 
 namespace iroha {
   namespace ametsuchi {
@@ -127,21 +125,14 @@
 
     bool StorageImpl::insertBlock(model::Block block) {
       log_->info("create mutable storage");
-<<<<<<< HEAD
-      auto storage = createMutableStorage();
-      auto new_block = shared_model::proto::from_old(block); // TODO replace with shared_model
-      auto inserted = storage->apply(
-          new_block,
-          [](const auto &current_block, auto &query, const auto &top_hash) {
-            return true;
-=======
       auto storageResult = createMutableStorage();
       bool inserted = false;
       storageResult.match(
           [&](expected::Value<std::unique_ptr<ametsuchi::MutableStorage>>
                   &storage) {
+            auto new_block = shared_model::proto::from_old(block); // TODO replace with shared_model
             inserted =
-                storage.value->apply(block,
+                storage.value->apply(new_block,
                                      [](const auto &current_block,
                                         auto &query,
                                         const auto &top_hash) { return true; });
@@ -150,7 +141,6 @@
           },
           [&](expected::Error<std::string> &error) {
             log_->error(error.error);
->>>>>>> 821f237e
           });
 
       return inserted;
