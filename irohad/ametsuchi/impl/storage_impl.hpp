/**
 * Copyright Soramitsu Co., Ltd. 2017 All Rights Reserved.
 * http://soramitsu.co.jp
 *
 * Licensed under the Apache License, Version 2.0 (the "License");
 * you may not use this file except in compliance with the License.
 * You may obtain a copy of the License at
 *
 *        http://www.apache.org/licenses/LICENSE-2.0
 *
 * Unless required by applicable law or agreed to in writing, software
 * distributed under the License is distributed on an "AS IS" BASIS,
 * WITHOUT WARRANTIES OR CONDITIONS OF ANY KIND, either express or implied.
 * See the License for the specific language governing permissions and
 * limitations under the License.
 */

#ifndef IROHA_STORAGE_IMPL_HPP
#define IROHA_STORAGE_IMPL_HPP

#include "ametsuchi/storage.hpp"

#include <cmath>
<<<<<<< HEAD
#include <shared_mutex>

=======
#include <cpp_redis/cpp_redis>
>>>>>>> fa82a079
#include <nonstd/optional.hpp>
#include <pqxx/pqxx>
#include <shared_mutex>

#include "logger/logger.hpp"
#include "model/converters/json_block_factory.hpp"

namespace iroha {
  namespace ametsuchi {

    class FlatFile;

    struct ConnectionContext {
      ConnectionContext(std::unique_ptr<FlatFile> block_store,
                        std::unique_ptr<pqxx::lazyconnection> pg_lazy,
<<<<<<< HEAD
                        std::unique_ptr<pqxx::nontransaction> pg_nontx)
          : block_store(std::move(block_store)),
            pg_lazy(std::move(pg_lazy)),
            pg_nontx(std::move(pg_nontx)) {}
=======
                        std::unique_ptr<pqxx::nontransaction> pg_nontx);
>>>>>>> fa82a079

      std::unique_ptr<FlatFile> block_store;
      std::unique_ptr<pqxx::lazyconnection> pg_lazy;
      std::unique_ptr<pqxx::nontransaction> pg_nontx;
    };

    class StorageImpl : public Storage {
     protected:
      static nonstd::optional<ConnectionContext> initConnections(
          std::string block_store_dir, std::string postgres_options);

     public:
      static std::shared_ptr<StorageImpl> create(
          std::string block_store_dir, std::string postgres_connection);

      std::unique_ptr<TemporaryWsv> createTemporaryWsv() override;

      std::unique_ptr<MutableStorage> createMutableStorage() override;

      virtual bool insertBlock(model::Block block) override;

      virtual void dropStorage() override;

      void commit(std::unique_ptr<MutableStorage> mutableStorage) override;

      std::shared_ptr<WsvQuery> getWsvQuery() const override;

      std::shared_ptr<BlockQuery> getBlockQuery() const override;

     protected:
      StorageImpl(std::string block_store_dir,
                  std::string postgres_options,
                  std::unique_ptr<FlatFile> block_store,
                  std::unique_ptr<pqxx::lazyconnection> wsv_connection,
                  std::unique_ptr<pqxx::nontransaction> wsv_transaction);

      /**
       * Folder with raw blocks
       */
      const std::string block_store_dir_;

      // db info
      const std::string postgres_options_;

     private:
      std::unique_ptr<FlatFile> block_store_;

      /**
       * Pg connection with direct transaction management
       */
      std::unique_ptr<pqxx::lazyconnection> wsv_connection_;

      std::unique_ptr<pqxx::nontransaction> wsv_transaction_;

      std::shared_ptr<WsvQuery> wsv_;

      std::shared_ptr<BlockQuery> blocks_;

      model::converters::JsonBlockFactory serializer_;

      // Allows multiple readers and a single writer
      std::shared_timed_mutex rw_lock_;

      logger::Logger log_;

     protected:
      const std::string init_ = R"(
CREATE TABLE IF NOT EXISTS role (
    role_id character varying(45),
    PRIMARY KEY (role_id)
);
CREATE TABLE IF NOT EXISTS domain (
    domain_id character varying(164),
    default_role character varying(45) NOT NULL REFERENCES role(role_id),
    PRIMARY KEY (domain_id)
);
CREATE TABLE IF NOT EXISTS signatory (
    public_key bytea NOT NULL,
    PRIMARY KEY (public_key)
);
CREATE TABLE IF NOT EXISTS account (
    account_id character varying(197),
    domain_id character varying(164) NOT NULL REFERENCES domain,
    quorum int NOT NULL,
    transaction_count int NOT NULL DEFAULT 0,
    data JSONB,
    PRIMARY KEY (account_id)
);
CREATE TABLE IF NOT EXISTS account_has_signatory (
    account_id character varying(197) NOT NULL REFERENCES account,
    public_key bytea NOT NULL REFERENCES signatory,
    PRIMARY KEY (account_id, public_key)
);
CREATE TABLE IF NOT EXISTS peer (
    public_key bytea NOT NULL,
    address character varying(21) NOT NULL UNIQUE,
    PRIMARY KEY (public_key)
);
CREATE TABLE IF NOT EXISTS asset (
    asset_id character varying(197),
    domain_id character varying(164) NOT NULL REFERENCES domain,
    precision int NOT NULL,
    data json,
    PRIMARY KEY (asset_id)
);
CREATE TABLE IF NOT EXISTS account_has_asset (
    account_id character varying(197) NOT NULL REFERENCES account,
    asset_id character varying(197) NOT NULL REFERENCES asset,
    amount decimal NOT NULL,
    PRIMARY KEY (account_id, asset_id)
);
CREATE TABLE IF NOT EXISTS role_has_permissions (
    role_id character varying(45) NOT NULL REFERENCES role,
    permission_id character varying(45),
    PRIMARY KEY (role_id, permission_id)
);
CREATE TABLE IF NOT EXISTS account_has_roles (
    account_id character varying(197) NOT NULL REFERENCES account,
    role_id character varying(45) NOT NULL REFERENCES role,
    PRIMARY KEY (account_id, role_id)
);
CREATE TABLE IF NOT EXISTS account_has_grantable_permissions (
    permittee_account_id character varying(197) NOT NULL REFERENCES account,
    account_id character varying(197) NOT NULL REFERENCES account,
    permission_id character varying(45),
    PRIMARY KEY (permittee_account_id, account_id, permission_id)
);
CREATE TABLE IF NOT EXISTS height_by_hash (
    hash bytea,
    height text
);
CREATE TABLE IF NOT EXISTS height_by_account_set (
    account_id text,
    height text
);
CREATE TABLE IF NOT EXISTS index_by_creator_height (
    id serial,
    creator_id text,
    height text,
    index text
);
CREATE TABLE IF NOT EXISTS index_by_id_height_asset (
    id text,
    height text,
    asset_id text,
    index text
);
)";
    };
  }  // namespace ametsuchi
}  // namespace iroha

#endif  // IROHA_STORAGE_IMPL_HPP<|MERGE_RESOLUTION|>--- conflicted
+++ resolved
@@ -21,16 +21,10 @@
 #include "ametsuchi/storage.hpp"
 
 #include <cmath>
-<<<<<<< HEAD
 #include <shared_mutex>
 
-=======
-#include <cpp_redis/cpp_redis>
->>>>>>> fa82a079
 #include <nonstd/optional.hpp>
 #include <pqxx/pqxx>
-#include <shared_mutex>
-
 #include "logger/logger.hpp"
 #include "model/converters/json_block_factory.hpp"
 
@@ -42,14 +36,11 @@
     struct ConnectionContext {
       ConnectionContext(std::unique_ptr<FlatFile> block_store,
                         std::unique_ptr<pqxx::lazyconnection> pg_lazy,
-<<<<<<< HEAD
                         std::unique_ptr<pqxx::nontransaction> pg_nontx)
           : block_store(std::move(block_store)),
             pg_lazy(std::move(pg_lazy)),
             pg_nontx(std::move(pg_nontx)) {}
-=======
                         std::unique_ptr<pqxx::nontransaction> pg_nontx);
->>>>>>> fa82a079
 
       std::unique_ptr<FlatFile> block_store;
       std::unique_ptr<pqxx::lazyconnection> pg_lazy;
