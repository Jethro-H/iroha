/**
 * Copyright Soramitsu Co., Ltd. 2017 All Rights Reserved.
 * http://soramitsu.co.jp
 *
 * Licensed under the Apache License, Version 2.0 (the "License");
 * you may not use this file except in compliance with the License.
 * You may obtain a copy of the License at
 *
 *        http://www.apache.org/licenses/LICENSE-2.0
 *
 * Unless required by applicable law or agreed to in writing, software
 * distributed under the License is distributed on an "AS IS" BASIS,
 * WITHOUT WARRANTIES OR CONDITIONS OF ANY KIND, either express or implied.
 * See the License for the specific language governing permissions and
 * limitations under the License.
 */

#ifndef IROHA_WSV_QUERY_HPP
#define IROHA_WSV_QUERY_HPP

#include <common/types.hpp>
#include <model/account.hpp>
<<<<<<< HEAD
#include <model/asset.hpp>
#include <model/account_asset.hpp>
#include <model/peer.hpp>
=======
#include <model/account_asset.hpp>
#include <model/asset.hpp>
#include <model/peer.hpp>
#include <nonstd/optional.hpp>
>>>>>>> c883b6a8
#include <string>
#include <vector>

namespace iroha {
  namespace ametsuchi {

    /**
     *  Public interface for world state view queries
     */
    class WsvQuery {
     public:
      virtual ~WsvQuery() = default;

      /**
       * Get account by user account_id
       * @param account_id
       * @return
       */
<<<<<<< HEAD
      virtual model::Account getAccount(const std::string &account_id) = 0;
=======
      virtual nonstd::optional<model::Account> getAccount(
          const std::string &account_id) = 0;
>>>>>>> c883b6a8

      /**
       * Get signatories of account by user account_id
       * @param account_id
       * @return
       */
<<<<<<< HEAD
      virtual std::vector<ed25519::pubkey_t> getSignatories(
=======
      virtual nonstd::optional<std::vector<ed25519::pubkey_t>> getSignatories(
>>>>>>> c883b6a8
          const std::string &account_id) = 0;

      /**
       * Get asset by its name
       * @param asset_id
       * @return
       */
      virtual nonstd::optional<model::Asset> getAsset(
          const std::string &asset_id) = 0;

      /**
       *
       * @param account_id
       * @param asset_id
       * @return
       */
<<<<<<< HEAD
      virtual model::AccountAsset getAccountAsset(const std::string &account_id,
                                      const std::string &asset_id) = 0;
=======
      virtual nonstd::optional<model::AccountAsset> getAccountAsset(
          const std::string &account_id, const std::string &asset_id) = 0;
>>>>>>> c883b6a8

      /**
       *
       * @return
       */
      virtual nonstd::optional<std::vector<model::Peer>> getPeers() = 0;
    };

  }  // namespace ametsuchi
}  // namespace iroha

#endif  // IROHA_WSV_QUERY_HPP<|MERGE_RESOLUTION|>--- conflicted
+++ resolved
@@ -20,16 +20,10 @@
 
 #include <common/types.hpp>
 #include <model/account.hpp>
-<<<<<<< HEAD
-#include <model/asset.hpp>
-#include <model/account_asset.hpp>
-#include <model/peer.hpp>
-=======
 #include <model/account_asset.hpp>
 #include <model/asset.hpp>
 #include <model/peer.hpp>
 #include <nonstd/optional.hpp>
->>>>>>> c883b6a8
 #include <string>
 #include <vector>
 
@@ -48,23 +42,15 @@
        * @param account_id
        * @return
        */
-<<<<<<< HEAD
-      virtual model::Account getAccount(const std::string &account_id) = 0;
-=======
       virtual nonstd::optional<model::Account> getAccount(
           const std::string &account_id) = 0;
->>>>>>> c883b6a8
 
       /**
        * Get signatories of account by user account_id
        * @param account_id
        * @return
        */
-<<<<<<< HEAD
-      virtual std::vector<ed25519::pubkey_t> getSignatories(
-=======
       virtual nonstd::optional<std::vector<ed25519::pubkey_t>> getSignatories(
->>>>>>> c883b6a8
           const std::string &account_id) = 0;
 
       /**
@@ -81,13 +67,8 @@
        * @param asset_id
        * @return
        */
-<<<<<<< HEAD
-      virtual model::AccountAsset getAccountAsset(const std::string &account_id,
-                                      const std::string &asset_id) = 0;
-=======
       virtual nonstd::optional<model::AccountAsset> getAccountAsset(
           const std::string &account_id, const std::string &asset_id) = 0;
->>>>>>> c883b6a8
 
       /**
        *
