/**
 * Copyright Soramitsu Co., Ltd. 2018 All Rights Reserved.
 * http://soramitsu.co.jp
 *
 * Licensed under the Apache License, Version 2.0 (the "License");
 * you may not use this file except in compliance with the License.
 * You may obtain a copy of the License at
 *
 *        http://www.apache.org/licenses/LICENSE-2.0
 *
 * Unless required by applicable law or agreed to in writing, software
 * distributed under the License is distributed on an "AS IS" BASIS,
 * WITHOUT WARRANTIES OR CONDITIONS OF ANY KIND, either express or implied.
 * See the License for the specific language governing permissions and
 * limitations under the License.
 */

#ifndef IROHA_WSV_QUERY_HPP
#define IROHA_WSV_QUERY_HPP
<<<<<<< HEAD
=======

#include <nonstd/optional.hpp>
>>>>>>> 93e04350
#include <string>
#include <vector>
#include "common/types.hpp"

#include <nonstd/optional.hpp>

#include "common/types.hpp"
#include "interfaces/common_objects/account.hpp"
#include "interfaces/common_objects/account_asset.hpp"
#include "interfaces/common_objects/asset.hpp"
#include "interfaces/common_objects/domain.hpp"
#include "interfaces/iroha_internal/block.hpp"
#include "interfaces/queries/query.hpp"
#include "interfaces/query_responses/query_response.hpp"
#include "interfaces/transaction.hpp"
#include "interfaces/transaction_responses/tx_response.hpp"

<<<<<<< HEAD
=======
  namespace model {
    struct Domain;
    struct Account;
    struct AccountAsset;
    struct Peer;
    struct Asset;
  }  // namespace model
>>>>>>> 93e04350

namespace iroha {
  namespace ametsuchi {

    using shared_model::interface::types::AccountIdType;
    using shared_model::interface::types::PermissionNameType;
    using shared_model::interface::types::DomainIdType;
    using shared_model::interface::types::AssetIdType;
    using shared_model::interface::types::JsonType;
    using shared_model::interface::types::RoleIdType;
    using shared_model::interface::types::DetailType;
    using shared_model::interface::types::PubkeyType;


    /**
     *  Public interface for world state view queries
     */
    class WsvQuery {
     public:
      virtual ~WsvQuery() = default;

      /**
       * Check if permitee has permission on account
       * @param permitee_account_id
       * @param account_id
       * @param permission_id
       * @return true if has permission, false otherwise
       */
      virtual bool hasAccountGrantablePermission(
          const AccountIdType &permitee_account_id,
          const AccountIdType &account_id,
          const PermissionNameType &permission_id) = 0;

      /**
       * Get iroha domain
       * @param domain_id - id in the system
       * @return Domain if exist, nullopt otherwise
       */
      virtual nonstd::optional<std::shared_ptr<shared_model::interface::Domain>> getDomain(
          const DomainIdType &domain_id) = 0;

      /**
       * Get account's roles
       * @param account_id
       * @return
       */
<<<<<<< HEAD
      virtual nonstd::optional<std::vector<RoleIdType>> getAccountRoles(
          const AccountIdType &account_id) = 0;
=======
      virtual nonstd::optional<std::vector<std::string>> getAccountRoles(
          const std::string &account_id) = 0;

>>>>>>> 93e04350
      /**
       * Get all permissions of a role
       * @param role_name
       * @return
       */
      virtual nonstd::optional<std::vector<PermissionNameType>> getRolePermissions(
          const RoleIdType &role_name) = 0;

      /**
       * @return All roles currently in the system
       */
<<<<<<< HEAD
      virtual nonstd::optional<std::vector<RoleIdType>> getRoles() = 0;
=======
      virtual nonstd::optional<std::vector<std::string>> getRoles() = 0;
>>>>>>> 93e04350

      /**
       * Get account by user account_id
       * @param account_id
       * @return
       */
      virtual nonstd::optional<std::shared_ptr<shared_model::interface::Account>> getAccount(
          const AccountIdType &account_id) = 0;

      /**
       * Get accounts information from its key-value storage
       * @param account_id
       * @param creator_account_id
       * @param detail
       * @return
       */
      virtual nonstd::optional<DetailType> getAccountDetail(
          const AccountIdType &account_id,
          const AccountIdType &creator_account_id,
          const DetailType &detail) = 0;

      /**
       * Get signatories of account by user account_id
       * @param account_id
       * @return
       */
      virtual nonstd::optional<std::vector<PubkeyType>> getSignatories(
          const AccountIdType &account_id) = 0;

      /**
       * Get asset by its name
       * @param asset_id
       * @return
       */
      virtual nonstd::optional<std::shared_ptr<shared_model::interface::Asset>> getAsset(
          const AssetIdType &asset_id) = 0;

      /**
       *
       * @param account_id
       * @param asset_id
       * @return
       */
      virtual nonstd::optional<std::shared_ptr<shared_model::interface::AccountAsset>> getAccountAsset(
          const AccountIdType &account_id, const AssetIdType &asset_id) = 0;

      /**
       *
       * @return
       */
      virtual nonstd::optional<std::vector<std::shared_ptr<shared_model::interface::Peer>>> getPeers() = 0;
    };

  }  // namespace ametsuchi
}  // namespace iroha

#endif  // IROHA_WSV_QUERY_HPP<|MERGE_RESOLUTION|>--- conflicted
+++ resolved
@@ -17,14 +17,10 @@
 
 #ifndef IROHA_WSV_QUERY_HPP
 #define IROHA_WSV_QUERY_HPP
-<<<<<<< HEAD
-=======
 
 #include <nonstd/optional.hpp>
->>>>>>> 93e04350
 #include <string>
 #include <vector>
-#include "common/types.hpp"
 
 #include <nonstd/optional.hpp>
 
@@ -39,16 +35,6 @@
 #include "interfaces/transaction.hpp"
 #include "interfaces/transaction_responses/tx_response.hpp"
 
-<<<<<<< HEAD
-=======
-  namespace model {
-    struct Domain;
-    struct Account;
-    struct AccountAsset;
-    struct Peer;
-    struct Asset;
-  }  // namespace model
->>>>>>> 93e04350
 
 namespace iroha {
   namespace ametsuchi {
@@ -95,14 +81,8 @@
        * @param account_id
        * @return
        */
-<<<<<<< HEAD
       virtual nonstd::optional<std::vector<RoleIdType>> getAccountRoles(
           const AccountIdType &account_id) = 0;
-=======
-      virtual nonstd::optional<std::vector<std::string>> getAccountRoles(
-          const std::string &account_id) = 0;
-
->>>>>>> 93e04350
       /**
        * Get all permissions of a role
        * @param role_name
@@ -114,11 +94,7 @@
       /**
        * @return All roles currently in the system
        */
-<<<<<<< HEAD
       virtual nonstd::optional<std::vector<RoleIdType>> getRoles() = 0;
-=======
-      virtual nonstd::optional<std::vector<std::string>> getRoles() = 0;
->>>>>>> 93e04350
 
       /**
        * Get account by user account_id
