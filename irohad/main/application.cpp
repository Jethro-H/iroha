--- conflicted
+++ resolved
@@ -16,12 +16,9 @@
  */
 
 #include "main/application.hpp"
-<<<<<<< HEAD
 #include <algorithm>
 #include <memory>
-=======
 #include "ametsuchi/impl/postgres_ordering_service_persistent_state.hpp"
->>>>>>> 0b899a0b
 
 using namespace iroha;
 using namespace iroha::ametsuchi;
@@ -118,17 +115,13 @@
       [&](expected::Value<std::shared_ptr<ametsuchi::StorageImpl>> &_storage) {
         storage = _storage.value;
       },
-      [&](expected::Error<std::string> &error) {
-        log_->error(error.error);
-      });
+      [&](expected::Error<std::string> &error) { log_->error(error.error); });
 
   PostgresOrderingServicePersistentState::create(pg_conn_).match(
       [&](expected::Value<
           std::shared_ptr<ametsuchi::PostgresOrderingServicePersistentState>>
               &_storage) { ordering_service_storage_ = _storage.value; },
-      [&](expected::Error<std::string> &error) {
-        log_->error(error.error);
-      });
+      [&](expected::Error<std::string> &error) { log_->error(error.error); });
 
   log_->info("[Init] => storage", logger::logBool(storage));
 }
