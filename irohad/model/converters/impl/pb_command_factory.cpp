--- conflicted
+++ resolved
@@ -115,17 +115,14 @@
             // Can grant set quorum
             (protocol::RolePermission::can_grant_can_set_quorum,
              can_grant + can_set_quorum)
-<<<<<<< HEAD
             // Can grant remove signatory
             (protocol::RolePermission::can_grant_can_remove_signatory,
              can_grant + can_remove_signatory)
-=======
->>>>>>> 00ee40c4
             // Can grant add signatory
             (protocol::RolePermission::can_grant_can_add_signatory,
              can_grant + can_add_signatory)
             // Can grant remove signatory
-            (protocol::RolePermission::can_grant_remove_signatory,
+            (protocol::RolePermission::can_grant_can_remove_signatory,
              can_grant + can_remove_signatory)
             // Can grant can_transfer
             (protocol::RolePermission::can_grant_can_transfer,
