--- conflicted
+++ resolved
@@ -127,11 +127,7 @@
                             can_get_domain_acc_ast);
 }
 
-<<<<<<< HEAD
-bool iroha::model::QueryProcessingFactory::validate(
-=======
-bool QueryProcessingFactory::validate(
->>>>>>> 88ba964c
+bool QueryProcessingFactory::validate(
   const model::GetAccountDetail& query) {
   // TODO: check signatures
   return hasQueryPermission(query.creator_account_id,
@@ -143,13 +139,8 @@
                             );
 }
 
-<<<<<<< HEAD
 bool iroha::model::QueryProcessingFactory::validate(
     const model::GetAccountTransactions& query) {
-=======
-bool QueryProcessingFactory::validate(
-    const model::GetAccountTransactions &query) {
->>>>>>> 88ba964c
   // TODO: check signatures
   return hasQueryPermission(query.creator_account_id,
                             query.account_id,
@@ -252,31 +243,6 @@
   return std::make_shared<AccountAssetResponse>(response);
 }
 
-<<<<<<< HEAD
-<<<<<<< HEAD
-=======
-std::shared_ptr<iroha::model::QueryResponse>
-QueryProcessingFactory::executeGetAccountDetail(
-  const model::GetAccountDetail& query) {
-  auto acct_detail =
-    _wsvQuery->getAccountDetail(query.account_id, query.creator_account_id, query.detail);
-  if (!acct_detail.has_value()) {
-    iroha::model::ErrorResponse response;
-    response.query_hash = iroha::hash(query);
-    response.reason = iroha::model::ErrorResponse::NO_ACCOUNT_DETAIL;
-    return std::make_shared<iroha::model::ErrorResponse>(response);
-  }
-  iroha::model::AccountDetailResponse response;
-  response.detail = acct_detail.value();
-  response.query_hash = iroha::hash(query);
-  return std::make_shared<iroha::model::AccountDetailResponse>(response);
-}
-
->>>>>>> 88ba964c
-std::shared_ptr<QueryResponse>
-QueryProcessingFactory::executeGetAccountAssetTransactions(
-    const model::GetAccountAssetTransactions &query) {
-=======
 std::shared_ptr<iroha::model::QueryResponse>
 iroha::model::QueryProcessingFactory::executeGetAccountDetail(
   const model::GetAccountDetail& query) {
@@ -297,7 +263,6 @@
 std::shared_ptr<iroha::model::QueryResponse>
 iroha::model::QueryProcessingFactory::executeGetAccountAssetTransactions(
     const model::GetAccountAssetTransactions& query) {
->>>>>>> Add query execution
   auto acc_asset_tx = _blockQuery->getAccountAssetTransactions(query.account_id,
                                                                query.asset_id);
   TransactionsResponse response;
@@ -358,9 +323,6 @@
     }
     return executeGetAccountAssets(*qry);
   }
-<<<<<<< HEAD
-<<<<<<< HEAD
-=======
   if (instanceof <iroha::model::GetAccountDetail>(query.get())) {
     auto qry =
       std::static_pointer_cast<const iroha::model::GetAccountDetail>(query);
@@ -372,22 +334,7 @@
     }
     return executeGetAccountDetail(*qry);
   }
->>>>>>> 88ba964c
-  if (instanceof <GetSignatories>(query.get())) {
-=======
-  if (instanceof <iroha::model::GetAccountDetail>(query.get())) {
-    auto qry =
-      std::static_pointer_cast<const iroha::model::GetAccountDetail>(query);
-    if (!validate(*qry)) {
-      iroha::model::ErrorResponse response;
-      response.query_hash = iroha::hash(*qry);
-      response.reason = model::ErrorResponse::STATEFUL_INVALID;
-      return std::make_shared<iroha::model::ErrorResponse>(response);
-    }
-    return executeGetAccountDetail(*qry);
-  }
   if (instanceof <iroha::model::GetSignatories>(query.get())) {
->>>>>>> Add query execution
     auto qry =
         std::static_pointer_cast<const GetSignatories>(query);
     if (!validate(*qry)) {
