/**
 * Copyright Soramitsu Co., Ltd. 2017 All Rights Reserved.
 * http://soramitsu.co.jp
 *
 * Licensed under the Apache License, Version 2.0 (the "License");
 * you may not use this file except in compliance with the License.
 * You may obtain a copy of the License at
 *
 *        http://www.apache.org/licenses/LICENSE-2.0
 *
 * Unless required by applicable law or agreed to in writing, software
 * distributed under the License is distributed on an "AS IS" BASIS,
 * WITHOUT WARRANTIES OR CONDITIONS OF ANY KIND, either express or implied.
 * See the License for the specific language governing permissions and
 * limitations under the License.
 */

#include "network/impl/block_loader_impl.hpp"

#include <algorithm>

#include <grpc++/create_channel.h>

#include "backend/protobuf/block.hpp"
#include "backend/protobuf/from_old_model.hpp"

using iroha::Wrapper;
using iroha::makeWrapper;
using namespace iroha::ametsuchi;
using namespace iroha::network;
using namespace shared_model::crypto;
using namespace shared_model::interface;

BlockLoaderImpl::BlockLoaderImpl(
    std::shared_ptr<PeerQuery> peer_query,
    std::shared_ptr<BlockQuery> block_query,
    std::shared_ptr<model::ModelCryptoProvider> crypto_provider)
    : peer_query_(std::move(peer_query)),
      block_query_(std::move(block_query)),
      crypto_provider_(crypto_provider) {
  log_ = logger::log("BlockLoaderImpl");
}

const char *kPeerNotFound = "Cannot find peer";
const char *kTopBlockRetrieveFail = "Failed to retrieve top block";
const char *kInvalidBlockSignatures = "Block signatures are invalid";
const char *kPeerRetrieveFail = "Failed to retrieve peers";
const char *kPeerFindFail = "Failed to find requested peer";

rxcpp::observable<Wrapper<Block>> BlockLoaderImpl::retrieveBlocks(
    const PublicKey &peer_pubkey) {
  return rxcpp::observable<>::create<Wrapper<Block>>([this, peer_pubkey](
                                                         auto subscriber) {
    nonstd::optional<iroha::model::Block> top_block;
    block_query_->getTopBlocks(1)
        .subscribe_on(rxcpp::observe_on_new_thread())
        .as_blocking()
        .subscribe([&top_block](auto block) { top_block = block; });
    if (not top_block.has_value()) {
      log_->error(kTopBlockRetrieveFail);
      subscriber.on_completed();
      return;
    }

    auto peer = this->findPeer(peer_pubkey);
    if (not peer.has_value()) {
      log_->error(kPeerNotFound);
      subscriber.on_completed();
      return;
    }

    proto::BlocksRequest request;
    grpc::ClientContext context;
    protocol::Block block;

    // request next block to our top
    request.set_height(top_block->height + 1);

    auto reader =
        this->getPeerStub(peer.value()).retrieveBlocks(&context, request);
    while (reader->Read(&block)) {
      auto result = makeWrapper<Block, shared_model::proto::Block>(block);
      std::unique_ptr<iroha::model::Block> old_block(result->makeOldModel());
      if (not crypto_provider_->verify(*old_block)) {
        log_->error(kInvalidBlockSignatures);
        context.TryCancel();
      } else {
        subscriber.on_next(std::move(result));
      }
    }
    reader->Finish();
    subscriber.on_completed();
  });
}

nonstd::optional<Wrapper<Block>> BlockLoaderImpl::retrieveBlock(
    const PublicKey &peer_pubkey, const Block::HashType &block_hash) {
  auto peer = findPeer(peer_pubkey);
  if (not peer.has_value()) {
    log_->error(kPeerNotFound);
    return nonstd::nullopt;
  }

  proto::BlockRequest request;
  grpc::ClientContext context;
  protocol::Block block;

  // request block with specified hash
  request.set_hash(toBinaryString(block_hash));

  auto status =
      getPeerStub(peer.value()).retrieveBlock(&context, request, &block);
  if (not status.ok()) {
    log_->error(status.error_message());
    return nonstd::nullopt;
  }

  auto result = makeWrapper<Block, shared_model::proto::Block>(block);
  std::unique_ptr<iroha::model::Block> old_block(result->makeOldModel());
  if (not crypto_provider_->verify(*old_block)) {
    log_->error(kInvalidBlockSignatures);
    return nonstd::nullopt;
  }

  return nonstd::optional<Wrapper<Block>>(std::move(result));
}

<<<<<<< HEAD
nonstd::optional<Peer> BlockLoaderImpl::findPeer(Peer::KeyType pubkey) {
  auto shared_peers = peer_query_->getLedgerPeers();
  auto peers = shared_peers | [](auto &a) {
    std::vector<model::Peer> peers;
    std::transform(
        a.begin(), a.end(), std::back_inserter(peers), [](auto &peer) {
          return *(peer->makeOldModel());
        });
    return nonstd::make_optional(peers);
  };
=======
nonstd::optional<iroha::model::Peer> BlockLoaderImpl::findPeer(
    const PublicKey &pubkey) {
  auto peers = peer_query_->getLedgerPeers();
>>>>>>> c14e0d85
  if (not peers.has_value()) {
    log_->error(kPeerRetrieveFail);
    return nonstd::nullopt;
  }

  auto &blob = pubkey.blob();
  auto it = std::find_if(
      peers.value().begin(), peers.value().end(), [&blob](const auto &peer) {
        return peer.pubkey.size() == blob.size()
            and std::equal(peer.pubkey.begin(),
                           peer.pubkey.end(),
                           blob.begin(),
                           blob.end());
      });
  if (it == peers.value().end()) {
    log_->error(kPeerFindFail);
    return nonstd::nullopt;
  }

  return *it;
}

proto::Loader::Stub &BlockLoaderImpl::getPeerStub(
    const iroha::model::Peer &peer) {
  auto it = peer_connections_.find(peer);
  if (it == peer_connections_.end()) {
    it = peer_connections_
             .insert(std::make_pair(
                 peer,
                 proto::Loader::NewStub(grpc::CreateChannel(
                     peer.address, grpc::InsecureChannelCredentials()))))
             .first;
  }
  return *it->second;
}<|MERGE_RESOLUTION|>--- conflicted
+++ resolved
@@ -125,22 +125,9 @@
   return nonstd::optional<Wrapper<Block>>(std::move(result));
 }
 
-<<<<<<< HEAD
-nonstd::optional<Peer> BlockLoaderImpl::findPeer(Peer::KeyType pubkey) {
-  auto shared_peers = peer_query_->getLedgerPeers();
-  auto peers = shared_peers | [](auto &a) {
-    std::vector<model::Peer> peers;
-    std::transform(
-        a.begin(), a.end(), std::back_inserter(peers), [](auto &peer) {
-          return *(peer->makeOldModel());
-        });
-    return nonstd::make_optional(peers);
-  };
-=======
 nonstd::optional<iroha::model::Peer> BlockLoaderImpl::findPeer(
     const PublicKey &pubkey) {
   auto peers = peer_query_->getLedgerPeers();
->>>>>>> c14e0d85
   if (not peers.has_value()) {
     log_->error(kPeerRetrieveFail);
     return nonstd::nullopt;
@@ -149,9 +136,9 @@
   auto &blob = pubkey.blob();
   auto it = std::find_if(
       peers.value().begin(), peers.value().end(), [&blob](const auto &peer) {
-        return peer.pubkey.size() == blob.size()
-            and std::equal(peer.pubkey.begin(),
-                           peer.pubkey.end(),
+        return peer->pubkey().size() == blob.size()
+            and std::equal(peer->pubkey().begin(),
+                           peer->pubkey().end(),
                            blob.begin(),
                            blob.end());
       });
@@ -160,7 +147,7 @@
     return nonstd::nullopt;
   }
 
-  return *it;
+  return *(*it)->makeOldModel();
 }
 
 proto::Loader::Stub &BlockLoaderImpl::getPeerStub(
