/**
 * Copyright Soramitsu Co., Ltd. 2017 All Rights Reserved.
 * http://soramitsu.co.jp
 *
 * Licensed under the Apache License, Version 2.0 (the "License");
 * you may not use this file except in compliance with the License.
 * You may obtain a copy of the License at
 *
 *        http://www.apache.org/licenses/LICENSE-2.0
 *
 * Unless required by applicable law or agreed to in writing, software
 * distributed under the License is distributed on an "AS IS" BASIS,
 * WITHOUT WARRANTIES OR CONDITIONS OF ANY KIND, either express or implied.
 * See the License for the specific language governing permissions and
 * limitations under the License.
 */

#ifndef IROHA_BLOCK_VALIDATOR_STUB_HPP
#define IROHA_BLOCK_VALIDATOR_STUB_HPP

#include <model/model.hpp>
#include <validation/chain/block_validator.hpp>
#include <ametsuchi/mutable_storage.hpp>

namespace iroha {
  namespace validation {
    class BlockValidatorStub : public BlockValidator {
     public:
      BlockValidatorStub(ametsuchi::MutableStorage &storage);
<<<<<<< HEAD
      bool validate(const model::Block &block) override;
=======
      bool validate(const dao::Block &block) const override;
>>>>>>> 9fd17653
     private:
      ametsuchi::MutableStorage& storage_;
    };
  }  // namespace validation
}  // namespace iroha

#endif  // IROHA_BLOCK_VALIDATOR_STUB_HPP<|MERGE_RESOLUTION|>--- conflicted
+++ resolved
@@ -27,11 +27,7 @@
     class BlockValidatorStub : public BlockValidator {
      public:
       BlockValidatorStub(ametsuchi::MutableStorage &storage);
-<<<<<<< HEAD
-      bool validate(const model::Block &block) override;
-=======
-      bool validate(const dao::Block &block) const override;
->>>>>>> 9fd17653
+      bool validate(const model::Block &block) const override;
      private:
       ametsuchi::MutableStorage& storage_;
     };
