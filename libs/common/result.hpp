/**
 * Copyright Soramitsu Co., Ltd. 2018 All Rights Reserved.
 * http://soramitsu.co.jp
 *
 * Licensed under the Apache License, Version 2.0 (the "License");
 * you may not use this file except in compliance with the License.
 * You may obtain a copy of the License at
 *
 *        http://www.apache.org/licenses/LICENSE-2.0
 *
 * Unless required by applicable law or agreed to in writing, software
 * distributed under the License is distributed on an "AS IS" BASIS,
 * WITHOUT WARRANTIES OR CONDITIONS OF ANY KIND, either express or implied.
 * See the License for the specific language governing permissions and
 * limitations under the License.
 */

#ifndef IROHA_RESULT_HPP
#define IROHA_RESULT_HPP

#include <boost/variant.hpp>

#include "common/visitor.hpp"

/*
 * Result is a type which represents value or an error, and values and errors
 * are template parametrized. Working with value wrapped in result is done using
 * match() function, which accepts 2 functions: for value and error cases. No
 * accessor functions are provided.
 */

namespace iroha {
  namespace expected {

    /*
     * Value and error types can be constructed from any value or error, if
     * underlying types are constructible. Example:
     *
     * @code
     * Value<std::string> v = Value<const char *>("hello");
     * @nocode
     */

    template <typename T>
    struct Value {
      T value;
      template <typename V>
      operator Value<V>() {
        return {value};
      }
    };

    template <>
    struct Value<void> {};

    template <typename E>
    struct Error {
      E error;
      template <typename V>
      operator Error<V>() {
        return {error};
      }
    };

    template <>
    struct Error<void> {};

    /**
     * Result is a specialization of a variant type with value or error
     * semantics.
     * @tparam V type of value
     * @tparam E error type
     */
    template <typename V, typename E>
    class Result : public boost::variant<Value<V>, Error<E>> {
      using variant_type = boost::variant<Value<V>, Error<E>>;
      using variant_type::variant_type;  // inherit constructors

     public:
      using ValueType = Value<V>;
      using ErrorType = Error<E>;

      /**
       * match is a function which allows working with result's underlying
       * types, you must provide 2 functions to cover success and failure cases.
       * Return type of both functions must be the same. Example usage:
       * @code
       * result.match([](Value<int> v) { std::cout << v.value; },
       *              [](Error<std::string> e) { std::cout << e.error; });
       * @nocode
       */
      template <typename ValueMatch, typename ErrorMatch>
      constexpr auto match(ValueMatch &&value_func, ErrorMatch &&error_func) {
        return visit_in_place(*this,
                              std::forward<ValueMatch>(value_func),
                              std::forward<ErrorMatch>(error_func));
      }

<<<<<<< HEAD
      template <typename ValueMatch, typename ErrorMatch>
      constexpr auto match(ValueMatch &&value_func, ErrorMatch &&error_func) const {
=======
      /**
       * Const alternative for match function
       */
      template <typename ValueMatch, typename ErrorMatch>
      constexpr auto match(ValueMatch &&value_func,
                           ErrorMatch &&error_func) const {
>>>>>>> 079b33fb
        return visit_in_place(*this,
                              std::forward<ValueMatch>(value_func),
                              std::forward<ErrorMatch>(error_func));
      }
    };

    // Factory methods for avoiding type specification
    template <typename T>
    Value<T> makeValue(T &&value) {
      return Value<T>{std::forward<T>(value)};
    }

    template <typename E>
    Error<E> makeError(E &&error) {
      return Error<E>{std::forward<E>(error)};
    }

    /**
     * Bind operator allows chaining several functions which return result. If
     * result contains error, it returns this error, if it contains value,
     * function f is called.
     * @param f function which return type must be compatible with original
     * result
     */
    template <typename T, typename E, typename Transform>
    constexpr auto operator|(Result<T, E> r, Transform &&f) ->
        typename std::enable_if<
            not std::is_same<decltype(f(std::declval<T>())), void>::value,
            decltype(f(std::declval<T>()))>::type {
      using return_type = decltype(f(std::declval<T>()));
      return r.match(
          [&f](const Value<T> &v) { return f(v.value); },
          [](const Error<E> &e) { return return_type(makeError(e.error)); });
    }

    /**
     * Bind operator overload for functions which do not accept anything as a
     * parameter. Allows execution of a sequence of unrelated functions, given
     * that all of them return Result
     * @param f function which accepts no parameters and returns result
     */
    template <typename T, typename E, typename Procedure>
    constexpr auto operator|(Result<T, E> r, Procedure f) ->
        typename std::enable_if<not std::is_same<decltype(f()), void>::value,
                                decltype(f())>::type {
      using return_type = decltype(f());
      return r.match(
          [&f](const Value<T> &v) { return f(); },
          [](const Error<E> &e) { return return_type(makeError(e.error)); });
    }

    /**
     * Polymorphic Result is simple alias for result type, which can be used to
     * work with polymorphic objects. It is achieved by wrapping V and E in a
     * polymorphic container (std::shared_ptr is used by default). This
     * simplifies declaration of polymorphic result.
     *
     * Note: ordinary result itself stores both V and E directly inside itself
     * (on the stack), polymorphic result stores objects wherever VContainer and
     * EContainer store them, but since you need polymorphic behavior, it will
     * probably be on the heap. That is why polymorphic result is generally
     * slower, and should be used ONLY when polymorphic behaviour is required,
     * hence the name. For all other use cases, stick to basic Result
     */
    template <typename V,
              typename E,
              typename VContainer = std::shared_ptr<V>,
              typename EContainer = std::shared_ptr<E>>
    using PolymorphicResult = Result<VContainer, EContainer>;

  }  // namespace expected
}  // namespace iroha
#endif  // IROHA_RESULT_HPP<|MERGE_RESOLUTION|>--- conflicted
+++ resolved
@@ -96,17 +96,12 @@
                               std::forward<ErrorMatch>(error_func));
       }
 
-<<<<<<< HEAD
-      template <typename ValueMatch, typename ErrorMatch>
-      constexpr auto match(ValueMatch &&value_func, ErrorMatch &&error_func) const {
-=======
       /**
        * Const alternative for match function
        */
       template <typename ValueMatch, typename ErrorMatch>
       constexpr auto match(ValueMatch &&value_func,
                            ErrorMatch &&error_func) const {
->>>>>>> 079b33fb
         return visit_in_place(*this,
                               std::forward<ValueMatch>(value_func),
                               std::forward<ErrorMatch>(error_func));
@@ -176,7 +171,6 @@
               typename VContainer = std::shared_ptr<V>,
               typename EContainer = std::shared_ptr<E>>
     using PolymorphicResult = Result<VContainer, EContainer>;
-
   }  // namespace expected
 }  // namespace iroha
 #endif  // IROHA_RESULT_HPP