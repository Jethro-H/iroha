--- conflicted
+++ resolved
@@ -43,13 +43,13 @@
      * @param pass_phrase
      * @return false if create account failed
      */
-<<<<<<< HEAD
-    virtual bool createKeys(std::string pass_phrase) = 0;
+    // <<<<<<< HEAD
+    //     virtual bool createKeys(std::string pass_phrase) = 0;
 
-    virtual ~KeysManager() = default;
-=======
+    //     virtual ~KeysManager() = default;
+    // =======
     virtual bool createKeys(const std::string &pass_phrase) = 0;
->>>>>>> 4e58f778
+    // >>>>>>> origin/develop
   };
 
 }  // namespace iroha
