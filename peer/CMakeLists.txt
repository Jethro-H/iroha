--- conflicted
+++ resolved
@@ -23,9 +23,5 @@
   pthread
   thread_pool
   json
-<<<<<<< HEAD
-
-=======
->>>>>>> 249ab6f7
   izanami
 )