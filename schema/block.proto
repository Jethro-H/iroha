syntax = "proto3";
package iroha.protocol;
import "commands.proto";
import "primitive.proto";

message Header {
  uint64             created_time    = 1;
  repeated Signature signatures       = 2;
}

message Transaction {

  message Meta {
<<<<<<< HEAD
    bytes creator_pubkey = 1;
=======
    string creator_account_id = 1;
>>>>>>> c883b6a8
    // used to prevent replay attacks.
    uint64  tx_counter = 2;
  }

  message Body {
    repeated Command commands        = 1;
  }

  Header header = 1;
  Meta meta = 2;
  Body   body   = 3;
}

message Block {


  message Meta {
    uint32             tx_number      = 1;  // the number of transactions inside. Maximum 16384 or 2^14
<<<<<<< HEAD
    uint32             height         = 2;  // the current block number in a ledger
=======
    uint64             height         = 2;  // the current block number in a ledger
>>>>>>> c883b6a8
    bytes              merkle_root    = 3;  // global merkle root
    bytes              prev_block_hash      = 4; // Previous block hash
  }

  message Body {
    repeated Transaction transactions        = 1;
  }


  Header header = 1;
  Meta meta = 2;
  Body   body   = 3;
}<|MERGE_RESOLUTION|>--- conflicted
+++ resolved
@@ -11,11 +11,7 @@
 message Transaction {
 
   message Meta {
-<<<<<<< HEAD
-    bytes creator_pubkey = 1;
-=======
     string creator_account_id = 1;
->>>>>>> c883b6a8
     // used to prevent replay attacks.
     uint64  tx_counter = 2;
   }
@@ -34,11 +30,7 @@
 
   message Meta {
     uint32             tx_number      = 1;  // the number of transactions inside. Maximum 16384 or 2^14
-<<<<<<< HEAD
-    uint32             height         = 2;  // the current block number in a ledger
-=======
     uint64             height         = 2;  // the current block number in a ledger
->>>>>>> c883b6a8
     bytes              merkle_root    = 3;  // global merkle root
     bytes              prev_block_hash      = 4; // Previous block hash
   }
