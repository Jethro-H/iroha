/**
 * Copyright Soramitsu Co., Ltd. 2017 All Rights Reserved.
 * http://soramitsu.co.jp
 *
 * Licensed under the Apache License, Version 2.0 (the "License");
 * you may not use this file except in compliance with the License.
 * You may obtain a copy of the License at
 *
 *        http://www.apache.org/licenses/LICENSE-2.0
 *
 * Unless required by applicable law or agreed to in writing, software
 * distributed under the License is distributed on an "AS IS" BASIS,
 * WITHOUT WARRANTIES OR CONDITIONS OF ANY KIND, either express or implied.
 * See the License for the specific language governing permissions and
 * limitations under the License.
 */

#ifndef IROHA_SHARED_MODEL_PROTO_QUERY_HPP
#define IROHA_SHARED_MODEL_PROTO_QUERY_HPP

#include <boost/range/numeric.hpp>

#include "backend/protobuf/common_objects/signature.hpp"
#include "backend/protobuf/common_objects/trivial_proto.hpp"
#include "interfaces/queries/query.hpp"
#include "queries.pb.h"
#include "utils/lazy_initializer.hpp"
#include "utils/variant_deserializer.hpp"

#include "backend/protobuf/queries/proto_get_account.hpp"
#include "backend/protobuf/queries/proto_get_account_asset_transactions.hpp"
#include "backend/protobuf/queries/proto_get_account_assets.hpp"
#include "backend/protobuf/queries/proto_get_account_detail.hpp"
#include "backend/protobuf/queries/proto_get_account_transactions.hpp"
#include "backend/protobuf/queries/proto_get_asset_info.hpp"
#include "backend/protobuf/queries/proto_get_role_permissions.hpp"
#include "backend/protobuf/queries/proto_get_roles.hpp"
#include "backend/protobuf/queries/proto_get_signatories.hpp"
#include "backend/protobuf/queries/proto_get_transactions.hpp"
#include "backend/protobuf/util.hpp"

template <typename... T, typename Archive>
shared_model::interface::Query::QueryVariantType loadQuery(Archive &&ar) {
  if (not ar.has_payload()) {
    throw std::invalid_argument("Query missing payload");
  }
  if (ar.payload().query_case()
      == iroha::protocol::Query_Payload::QueryCase::QUERY_NOT_SET) {
    throw std::invalid_argument("Missing concrete query");
  }
  int which = ar.payload()
                  .GetDescriptor()
                  ->FindFieldByNumber(ar.payload().query_case())
                  ->index_in_oneof();
  return shared_model::detail::variant_impl<T...>::template load<
      shared_model::interface::Query::QueryVariantType>(
      std::forward<Archive>(ar), which);
}

namespace shared_model {
  namespace proto {
    class Query FINAL : public CopyableProto<interface::Query,
                                             iroha::protocol::Query,
                                             Query> {
     private:
      /// polymorphic wrapper type shortcut
      template <typename Value>
      using wrap = detail::PolymorphicWrapper<Value>;

      /// lazy variant shortcut
      template <typename T>
      using Lazy = detail::LazyInitializer<T>;

      using LazyVariantType = Lazy<QueryVariantType>;

     public:
      /// type of proto variant
      using ProtoQueryVariantType =
          boost::variant<wrap<GetAccount>,
                         wrap<GetSignatories>,
                         wrap<GetAccountTransactions>,
                         wrap<GetAccountAssetTransactions>,
                         wrap<GetTransactions>,
                         wrap<GetAccountAssets>,
                         wrap<GetAccountDetail>,
                         wrap<GetRoles>,
                         wrap<GetRolePermissions>,
                         wrap<GetAssetInfo>>;

      /// list of types in proto variant
      using ProtoQueryListType = ProtoQueryVariantType::types;

      template <typename QueryType>
      explicit Query(QueryType &&query)
          : CopyableProto(std::forward<QueryType>(query)),
            variant_([this] { return loadQuery<ProtoQueryListType>(*proto_); }),
            blob_([this] { return makeBlob(*proto_); }),
            payload_([this] { return makeBlob(proto_->payload()); }),
            signatures_([this] {
              interface::SignatureSetType set;
<<<<<<< HEAD
              set.emplace(new Signature(proto_->signature()));
=======
              if (proto_->has_signature()) {
                set.emplace(new Signature(proto_->signature()));
              }
>>>>>>> 93e04350
              return set;
            }) {}

      Query(const Query &o) : Query(o.proto_) {}

      Query(Query &&o) noexcept : Query(std::move(o.proto_)) {}

      const Query::QueryVariantType &get() const override {
        return *variant_;
      }

      const interface::types::AccountIdType &creatorAccountId() const override {
        return proto_->payload().creator_account_id();
      }

      interface::types::CounterType queryCounter() const override {
        return proto_->payload().query_counter();
      }

      const Query::BlobType &blob() const override {
        return *blob_;
      }

      const Query::BlobType &payload() const override {
        return *payload_;
      }

      const HashType &hash() const override {
        if (hash_ == boost::none) {
          hash_.emplace(HashProviderType::makeHash(payload()));
        }
        return *hash_;
      }

      // ------------------------| Signable override  |-------------------------
      const interface::SignatureSetType &signatures() const override {
        return *signatures_;
      }

      bool addSignature(
          const interface::types::SignatureType &signature) override {
        if (proto_->has_signature()) {
          return false;
        }

        auto sig = proto_->mutable_signature();
        sig->set_pubkey(crypto::toBinaryString(signature->publicKey()));
        sig->set_signature(crypto::toBinaryString(signature->signedData()));
        return true;
      }

      interface::types::TimestampType createdTime() const override {
        return proto_->payload().created_time();
      }

     private:
      // ------------------------------| fields |-------------------------------
      // lazy
      const LazyVariantType variant_;

      const Lazy<BlobType> blob_;
      const Lazy<BlobType> payload_;
      const Lazy<interface::SignatureSetType> signatures_;
    };
  }  // namespace proto
}  // namespace shared_model

#endif  // IROHA_SHARED_MODEL_PROTO_QUERY_HPP<|MERGE_RESOLUTION|>--- conflicted
+++ resolved
@@ -98,13 +98,9 @@
             payload_([this] { return makeBlob(proto_->payload()); }),
             signatures_([this] {
               interface::SignatureSetType set;
-<<<<<<< HEAD
-              set.emplace(new Signature(proto_->signature()));
-=======
               if (proto_->has_signature()) {
                 set.emplace(new Signature(proto_->signature()));
               }
->>>>>>> 93e04350
               return set;
             }) {}
 
