--- conflicted
+++ resolved
@@ -36,14 +36,6 @@
 #define SIGNABLE(Model) Signable<Model, iroha::model::Model>
 #endif
 
-<<<<<<< HEAD
-  /**
-   * Interface provides signatures and adding them to model object
-   * @tparam Model - your new style model
-   * Architecture note: we inherit Signable from Hashable with following
-   * assumption - all Signable objects are signed by hash value.
-   */
-=======
     /**
      * Interface provides signatures and adding them to model object
      * @tparam Model - your new style model
@@ -51,7 +43,6 @@
      * assumption - all Signable objects are signed by hash value.
      */
 
->>>>>>> 00ee40c4
 #ifndef DISABLE_BACKWARD
     template <typename Model, typename OldModel>
     class Signable : public Hashable<Model, OldModel> {
@@ -92,7 +83,6 @@
             and this->createdTime() == rhs.createdTime();
       }
 
-<<<<<<< HEAD
         /**
          * Provides hash from payload
          * @return hash of payload
@@ -100,10 +90,6 @@
 #ifndef DISABLE_BACKWARD
       virtual const typename types::HashType &hash()
           const override {
-=======
-#ifndef DISABLE_BACKWARD
-      const typename types::HashType &hash() const override {
->>>>>>> 00ee40c4
         if (Hashable<Model, OldModel>::hash_ == boost::none) {
           Hashable<Model, OldModel>::hash_.emplace(
               Hashable<Model, OldModel>::HashProviderType::makeHash(payload()));
@@ -111,11 +97,7 @@
         return *Hashable<Model, OldModel>::hash_;
       }
 #else
-<<<<<<< HEAD
       virtual const typename types::HashType &hash() const override {
-=======
-      const typename types::HashType &hash() const override {
->>>>>>> 00ee40c4
         if (Hashable<Model>::hash_ == boost::none) {
           Hashable<Model>::hash_.emplace(
               Hashable<Model>::HashProviderType::makeHash(payload()));
