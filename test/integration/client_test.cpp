/**
 * Copyright Soramitsu Co., Ltd. 2017 All Rights Reserved.
 * http://soramitsu.co.jp
 *
 * Licensed under the Apache License, Version 2.0 (the "License");
 * you may not use this file except in compliance with the License.
 * You may obtain a copy of the License at
 *
 *        http://www.apache.org/licenses/LICENSE-2.0
 *
 * Unless required by applicable law or agreed to in writing, software
 * distributed under the License is distributed on an "AS IS" BASIS,
 * WITHOUT WARRANTIES OR CONDITIONS OF ANY KIND, either express or implied.
 * See the License for the specific language governing permissions and
 * limitations under the License.
 */

#include <responses.pb.h>

#include <endpoint.pb.h>

#include "model/sha3_hash.hpp"
#include "module/irohad/ametsuchi/ametsuchi_mocks.hpp"
#include "module/irohad/network/network_mocks.hpp"
#include "module/irohad/validation/validation_mocks.hpp"
<<<<<<< HEAD
=======
#include "module/shared_model/builders/protobuf/test_query_builder.hpp"
>>>>>>> 93e04350
#include "module/shared_model/builders/protobuf/test_transaction_builder.hpp"

#include "client.hpp"

#include "main/server_runner.hpp"
#include "torii/processor/query_processor_impl.hpp"
#include "torii/processor/transaction_processor_impl.hpp"
#include "torii/query_service.hpp"

#include "model/converters/json_common.hpp"
#include "model/converters/json_query_factory.hpp"
#include "model/converters/json_transaction_factory.hpp"
#include "model/permissions.hpp"

<<<<<<< HEAD
=======
#include "builders/protobuf/queries.hpp"
>>>>>>> 93e04350
#include "builders/protobuf/transaction.hpp"

constexpr const char *Ip = "0.0.0.0";
constexpr int Port = 50051;

using ::testing::_;
using ::testing::A;
using ::testing::AtLeast;
using ::testing::Return;

using namespace iroha::ametsuchi;
using namespace iroha::network;
using namespace iroha::validation;
using namespace iroha::model::converters;
using namespace iroha::model;

using namespace std::chrono_literals;
constexpr std::chrono::milliseconds proposal_delay = 10s;

class ClientServerTest : public testing::Test {
 public:
  virtual void SetUp() {
    spdlog::set_level(spdlog::level::off);
    // Run a server
    runner = std::make_unique<ServerRunner>(std::string(Ip) + ":"
                                            + std::to_string(Port));
    th = std::thread([this] {
      // ----------- Command Service --------------
      pcsMock = std::make_shared<MockPeerCommunicationService>();
      wsv_query = std::make_shared<MockWsvQuery>();
      block_query = std::make_shared<MockBlockQuery>();
      storageMock = std::make_shared<MockStorage>();

      rxcpp::subjects::subject<iroha::model::Proposal> prop_notifier;
      rxcpp::subjects::subject<Commit> commit_notifier;

      EXPECT_CALL(*pcsMock, on_proposal())
          .WillRepeatedly(Return(prop_notifier.get_observable()));

      EXPECT_CALL(*pcsMock, on_commit())
          .WillRepeatedly(Return(commit_notifier.get_observable()));

      auto tx_processor =
          std::make_shared<iroha::torii::TransactionProcessorImpl>(pcsMock);
      auto pb_tx_factory =
          std::make_shared<iroha::model::converters::PbTransactionFactory>();

      //----------- Query Service ----------
      auto qpf = std::make_unique<iroha::model::QueryProcessingFactory>(
          wsv_query, block_query);

      auto qpi = std::make_shared<iroha::torii::QueryProcessorImpl>(
          std::move(qpf));

      //----------- Server run ----------------
      runner
          ->append(std::make_unique<torii::CommandService>( tx_processor, storageMock, proposal_delay))
          .append(std::make_unique<torii::QueryService>(qpi))
          .run();
    });

    runner->waitForServersReady();
  }

  virtual void TearDown() {
    runner->shutdown();
    th.join();
  }

  std::unique_ptr<ServerRunner> runner;
  std::thread th;
  std::shared_ptr<MockPeerCommunicationService> pcsMock;

  std::shared_ptr<MockWsvQuery> wsv_query;
  std::shared_ptr<MockBlockQuery> block_query;
  std::shared_ptr<MockStorage> storageMock;
};

TEST_F(ClientServerTest, SendTxWhenValid) {
  iroha_cli::CliClient client(Ip, Port);
  EXPECT_CALL(*pcsMock, propagate_transaction(_)).Times(1);

  auto shm_tx = shared_model::proto::TransactionBuilder()
                    .creatorAccountId("some@account")
                    .txCounter(1)
                    .createdTime(iroha::time::now())
                    .setAccountQuorum("some@account", 2)
                    .build()
                    .signAndAddSignature(
                        shared_model::crypto::DefaultCryptoAlgorithmType::
                            generateKeypair());

  std::unique_ptr<iroha::model::Transaction> old_model(shm_tx.makeOldModel());
  auto status = client.sendTx(*old_model);
  ASSERT_EQ(status.answer, iroha_cli::CliClient::OK);
}

TEST_F(ClientServerTest, SendTxWhenInvalidJson) {
  iroha_cli::CliClient client(Ip, Port);
  // Must not call stateful validation since json is invalid
  // Json with no Transaction
  auto json_string =
      R"({"creator_account_id": "test",
          "commands":[{
            "command_type": "AddPeer",
            "peer": {
              "address": "localhost",
              "peer_key": "2323232323232323232323232323232323232323232323232323232323232323"
            }
          }]
        })";
  JsonTransactionFactory tx_factory;
  auto json_doc = stringToJson(json_string);
  ASSERT_TRUE(json_doc.has_value());
  auto model_tx = tx_factory.deserialize(json_doc.value());
  ASSERT_FALSE(model_tx.has_value());
}

TEST_F(ClientServerTest, SendTxWhenStatelessInvalid) {
  // creating stateless invalid tx
  auto shm_tx = TestTransactionBuilder()
                    .creatorAccountId("some@account")
                    .txCounter(1)
                    .createdTime(iroha::time::now())
                    .setAccountQuorum("some@@account", 2)
                    .build();
  std::unique_ptr<iroha::model::Transaction> old_tx(shm_tx.makeOldModel());

  ASSERT_EQ(iroha_cli::CliClient(Ip, Port).sendTx(*old_tx).answer,
            iroha_cli::CliClient::OK);
  auto tx_hash = shm_tx.hash();
  ASSERT_EQ(iroha_cli::CliClient(Ip, Port)
                .getTxStatus(shared_model::crypto::toBinaryString(tx_hash))
                .answer.tx_status(),
            iroha::protocol::TxStatus::STATELESS_VALIDATION_FAILED);
}

TEST_F(ClientServerTest, SendQueryWhenInvalidJson) {
  iroha_cli::CliClient client(Ip, Port);
  // Must not call stateful validation since json is invalid and shouldn't be
  // passed to stateless validation

  auto json_query =
      R"({"creator_account_id": "test",
          "commands":[{
            "command_type": "AddPeer",
            "peer": {
              "address": "localhost",
              "peer_key": "2323232323232323232323232323232323232323232323232323232323232323"
            }
          }]
        })";

  JsonQueryFactory queryFactory;
  auto model_query = queryFactory.deserialize(json_query);
  ASSERT_FALSE(model_query.has_value());
}

TEST_F(ClientServerTest, SendQueryWhenStatelessInvalid) {
  iroha_cli::CliClient client(Ip, Port);

  shared_model::proto::Query query = TestQueryBuilder()
                                         .createdTime(0)
                                         .creatorAccountId("123")
                                         .getAccount("asd")
                                         .build();
  auto proto_query = query.getTransport();

  auto res = client.sendQuery(
      std::shared_ptr<iroha::model::Query>(query.makeOldModel()));
  ASSERT_TRUE(res.status.ok());
  ASSERT_TRUE(res.answer.has_error_response());
  ASSERT_EQ(res.answer.error_response().reason(),
            iroha::model::ErrorResponse::STATELESS_INVALID);
}

TEST_F(ClientServerTest, SendQueryWhenValid) {
  iroha_cli::CliClient client(Ip, Port);
  auto account_admin = iroha::model::Account();
  account_admin.account_id = "admin@test";

  auto account_test = iroha::model::Account();
  account_test.account_id = "test@test";

  EXPECT_CALL(*wsv_query,
              hasAccountGrantablePermission(
                  "admin@test", "test@test", can_get_my_acc_detail))
      .WillOnce(Return(true));

  EXPECT_CALL(*wsv_query, getAccountDetail("test@test", "admin@test", "key"))
      .WillOnce(Return(nonstd::make_optional<std::string>("value")));

  auto query = QueryBuilder()
                   .createdTime(iroha::time::now())
                   .creatorAccountId("admin@test")
                   .queryCounter(1)
                   .getAccountDetail("test@test", "key")
                   .build()
                   .signAndAddSignature(
                       shared_model::crypto::DefaultCryptoAlgorithmType::
                           generateKeypair());

  auto res = client.sendQuery(
      std::shared_ptr<iroha::model::Query>(query.makeOldModel()));
  ASSERT_EQ(res.answer.account_detail_response().detail(), "value");
}

TEST_F(ClientServerTest, SendQueryWhenStatefulInvalid) {
  iroha_cli::CliClient client(Ip, Port);
  auto account_admin = iroha::model::Account();
  account_admin.account_id = "admin@test";

  auto account_test = iroha::model::Account();
  account_test.account_id = "test@test";

  EXPECT_CALL(*wsv_query,
              hasAccountGrantablePermission(
                  "admin@test", "test@test", can_get_my_acc_detail))
      .WillOnce(Return(false));

  auto query = QueryBuilder()
                   .createdTime(iroha::time::now())
                   .creatorAccountId("admin@test")
                   .queryCounter(1)
                   .getAccountDetail("test@test", "key")
                   .build()
                   .signAndAddSignature(
                       shared_model::crypto::DefaultCryptoAlgorithmType::
                           generateKeypair());

  auto res = client.sendQuery(
      std::shared_ptr<iroha::model::Query>(query.makeOldModel()));
  ASSERT_EQ(res.answer.error_response().reason(),
            iroha::protocol::ErrorResponse::STATEFUL_INVALID);
}<|MERGE_RESOLUTION|>--- conflicted
+++ resolved
@@ -23,10 +23,7 @@
 #include "module/irohad/ametsuchi/ametsuchi_mocks.hpp"
 #include "module/irohad/network/network_mocks.hpp"
 #include "module/irohad/validation/validation_mocks.hpp"
-<<<<<<< HEAD
-=======
 #include "module/shared_model/builders/protobuf/test_query_builder.hpp"
->>>>>>> 93e04350
 #include "module/shared_model/builders/protobuf/test_transaction_builder.hpp"
 
 #include "client.hpp"
@@ -41,10 +38,7 @@
 #include "model/converters/json_transaction_factory.hpp"
 #include "model/permissions.hpp"
 
-<<<<<<< HEAD
-=======
 #include "builders/protobuf/queries.hpp"
->>>>>>> 93e04350
 #include "builders/protobuf/transaction.hpp"
 
 constexpr const char *Ip = "0.0.0.0";
@@ -96,12 +90,13 @@
       auto qpf = std::make_unique<iroha::model::QueryProcessingFactory>(
           wsv_query, block_query);
 
-      auto qpi = std::make_shared<iroha::torii::QueryProcessorImpl>(
-          std::move(qpf));
+      auto qpi =
+          std::make_shared<iroha::torii::QueryProcessorImpl>(std::move(qpf));
 
       //----------- Server run ----------------
       runner
-          ->append(std::make_unique<torii::CommandService>( tx_processor, storageMock, proposal_delay))
+          ->append(std::make_unique<torii::CommandService>(
+              tx_processor, storageMock, proposal_delay))
           .append(std::make_unique<torii::QueryService>(qpi))
           .run();
     });
