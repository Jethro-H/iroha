/**
 * Copyright Soramitsu Co., Ltd. 2017 All Rights Reserved.
 * http://soramitsu.co.jp
 *
 * Licensed under the Apache License, Version 2.0 (the "License");
 * you may not use this file except in compliance with the License.
 * You may obtain a copy of the License at
 *
 *        http://www.apache.org/licenses/LICENSE-2.0
 *
 * Unless required by applicable law or agreed to in writing, software
 * distributed under the License is distributed on an "AS IS" BASIS,
 * WITHOUT WARRANTIES OR CONDITIONS OF ANY KIND, either express or implied.
 * See the License for the specific language governing permissions and
 * limitations under the License.
 */

#include "endpoint.pb.h"
#include "responses.pb.h"

#include "client.hpp"

#include "model/sha3_hash.hpp"
#include "module/irohad/ametsuchi/ametsuchi_mocks.hpp"
#include "module/irohad/multi_sig_transactions/mst_mocks.hpp"
#include "module/irohad/network/network_mocks.hpp"
#include "module/irohad/validation/validation_mocks.hpp"
#include "module/shared_model/builders/protobuf/test_transaction_builder.hpp"

#include "main/server_runner.hpp"
#include "torii/processor/query_processor_impl.hpp"
#include "torii/processor/transaction_processor_impl.hpp"
#include "torii/query_service.hpp"

#include "model/converters/json_common.hpp"
#include "model/converters/json_query_factory.hpp"
#include "model/converters/json_transaction_factory.hpp"
#include "model/permissions.hpp"

#include "builders/protobuf/transaction.hpp"

constexpr const char *Ip = "0.0.0.0";
constexpr int Port = 50051;

using ::testing::A;
using ::testing::AtLeast;
using ::testing::Return;
using ::testing::_;

using namespace iroha::ametsuchi;
using namespace iroha::network;
using namespace iroha::validation;
using namespace iroha::model::converters;
using namespace iroha::model;

using namespace std::chrono_literals;
constexpr std::chrono::milliseconds proposal_delay = 10s;

class ClientServerTest : public testing::Test {
 public:
  virtual void SetUp() {
    spdlog::set_level(spdlog::level::off);
    // Run a server
    runner = std::make_unique<ServerRunner>(std::string(Ip) + ":"
                                            + std::to_string(Port));
    th = std::thread([this] {
      // ----------- Command Service --------------
      pcsMock = std::make_shared<MockPeerCommunicationService>();
      svMock = std::make_shared<MockStatelessValidator>();
      mst = std::make_shared<iroha::MockMstProcessor>();
      wsv_query = std::make_shared<MockWsvQuery>();
      block_query = std::make_shared<MockBlockQuery>();
      storageMock = std::make_shared<MockStorage>();

      rxcpp::subjects::subject<iroha::model::Proposal> prop_notifier;
      rxcpp::subjects::subject<Commit> commit_notifier;
      rxcpp::subjects::subject<iroha::DataType> mst_prepared_notifier;
      rxcpp::subjects::subject<iroha::DataType> mst_expired_notifier;

      EXPECT_CALL(*pcsMock, on_proposal())
          .WillRepeatedly(Return(prop_notifier.get_observable()));
      EXPECT_CALL(*pcsMock, on_commit())
          .WillRepeatedly(Return(commit_notifier.get_observable()));

      EXPECT_CALL(*mst, onPreparedTransactionsImpl())
          .WillRepeatedly(Return(mst_prepared_notifier.get_observable()));
      EXPECT_CALL(*mst, onExpiredTransactionsImpl())
          .WillRepeatedly(Return(mst_expired_notifier.get_observable()));

      auto tx_processor =
          std::make_shared<iroha::torii::TransactionProcessorImpl>(
              pcsMock, svMock, mst);
      auto pb_tx_factory =
          std::make_shared<iroha::model::converters::PbTransactionFactory>();

      //----------- Query Service ----------
      auto qpf = std::make_unique<iroha::model::QueryProcessingFactory>(
          wsv_query, block_query);

      auto qpi = std::make_shared<iroha::torii::QueryProcessorImpl>(
          std::move(qpf), svMock);

      auto pb_query_factory =
          std::make_shared<iroha::model::converters::PbQueryFactory>();
      auto pb_query_resp_factory =
          std::make_shared<iroha::model::converters::PbQueryResponseFactory>();

      //----------- Server run ----------------
      runner
          ->append(std::make_unique<torii::CommandService>(
              pb_tx_factory, tx_processor, storageMock, proposal_delay))
          .append(std::make_unique<torii::QueryService>(
              pb_query_factory, pb_query_resp_factory, qpi))
          .run();
    });

    runner->waitForServersReady();
  }

  virtual void TearDown() {
    runner->shutdown();
    th.join();
  }

  std::unique_ptr<ServerRunner> runner;
  std::thread th;
  std::shared_ptr<MockPeerCommunicationService> pcsMock;
  std::shared_ptr<MockStatelessValidator> svMock;
  std::shared_ptr<iroha::MockMstProcessor> mst;

  std::shared_ptr<MockWsvQuery> wsv_query;
  std::shared_ptr<MockBlockQuery> block_query;
  std::shared_ptr<MockStorage> storageMock;
};

TEST_F(ClientServerTest, SendTxWhenValid) {
  iroha_cli::CliClient client(Ip, Port);
  EXPECT_CALL(*svMock, validate(A<const iroha::model::Transaction &>()))
      .WillOnce(Return(true));
  EXPECT_CALL(*pcsMock, propagate_transaction(_)).Times(1);

<<<<<<< HEAD
  auto json_string =
      R"({"signatures": [ {
            "pubkey":
              "2323232323232323232323232323232323232323232323232323232323232323",
            "signature":
              "23232323232323232323232323232323232323232323232323232323232323232323232323232323232323232323232323232323232323232323232323232323"
        }], "created_ts": 0,
          "creator_account_id": "123",
          "tx_counter": 0,
          "quorum": 1,
          "commands": [{
            "command_type": "AddPeer",
            "address": "localhost",
            "peer_key": "2323232323232323232323232323232323232323232323232323232323232323"
        }]})";

  JsonTransactionFactory tx_factory;
  auto json_doc = stringToJson(json_string);
  ASSERT_TRUE(json_doc.has_value());
  auto model_tx = tx_factory.deserialize(json_doc.value());
  ASSERT_TRUE(model_tx.has_value());
  auto status = client.sendTx(model_tx.value());
=======
  auto shm_tx = shared_model::proto::TransactionBuilder()
                    .creatorAccountId("some@account")
                    .txCounter(1)
                    .createdTime(iroha::time::now())
                    .setAccountQuorum("some@account", 2)
                    .build()
                    .signAndAddSignature(
                        shared_model::crypto::DefaultCryptoAlgorithmType::
                            generateKeypair());

  std::unique_ptr<iroha::model::Transaction> old_model(shm_tx.makeOldModel());
  auto status = client.sendTx(*old_model);
>>>>>>> d54e9a87
  ASSERT_EQ(status.answer, iroha_cli::CliClient::OK);
}

TEST_F(ClientServerTest, SendTxWhenInvalidJson) {
  iroha_cli::CliClient client(Ip, Port);
  // Must not call stateful validation since json is invalid
  EXPECT_CALL(*svMock, validate(A<const iroha::model::Transaction &>()))
      .Times(0);
  // Json with no Transaction
  auto json_string =
      R"({"creator_account_id": "test",
          "commands":[{
            "command_type": "AddPeer",
            "peer": {
              "address": "localhost",
              "peer_key": "2323232323232323232323232323232323232323232323232323232323232323"
            }
          }]
        })";
  JsonTransactionFactory tx_factory;
  auto json_doc = stringToJson(json_string);
  ASSERT_TRUE(json_doc.has_value());
  auto model_tx = tx_factory.deserialize(json_doc.value());
  ASSERT_FALSE(model_tx.has_value());
}

TEST_F(ClientServerTest, SendTxWhenStatelessInvalid) {
<<<<<<< HEAD
  EXPECT_CALL(*svMock, validate(A<const iroha::model::Transaction &>()))
      .WillOnce(Return(false));
  auto json_string =
      R"({"signatures": [ {
            "pubkey":
              "2423232323232323232323232323232323232323232323232323232323232323",
            "signature":
              "23232323232323232323232323232323232323232323232323232323232323232323232323232323232323232323232323232323232323232323232323232323"
        }], "created_ts": 0,
          "creator_account_id": "123",
          "tx_counter": 0,
          "quorum": 1,
          "commands": [{
            "command_type": "AddPeer",
            "address": "localhost",
            "peer_key": "2323232323232323232323232323232323232323232323232323232323232323"
        }]})";

  auto doc = iroha::model::converters::stringToJson(json_string).value();
  iroha::model::converters::JsonTransactionFactory transactionFactory;
  auto tx = transactionFactory.deserialize(doc).value();

  ASSERT_EQ(iroha_cli::CliClient(Ip, Port).sendTx(tx).answer,
=======
  // creating stateless invalid tx
  auto shm_tx = TestTransactionBuilder()
                    .creatorAccountId("some@account")
                    .txCounter(1)
                    .createdTime(iroha::time::now())
                    .setAccountQuorum("some@@account", 2)
                    .build();
  std::unique_ptr<iroha::model::Transaction> old_tx(shm_tx.makeOldModel());

  ASSERT_EQ(iroha_cli::CliClient(Ip, Port).sendTx(*old_tx).answer,
>>>>>>> d54e9a87
            iroha_cli::CliClient::OK);
  auto tx_hash = shm_tx.hash();
  ASSERT_EQ(iroha_cli::CliClient(Ip, Port)
                .getTxStatus(shared_model::crypto::toBinaryString(tx_hash))
                .answer.tx_status(),
            iroha::protocol::TxStatus::STATELESS_VALIDATION_FAILED);
}

TEST_F(ClientServerTest, SendQueryWhenInvalidJson) {
  iroha_cli::CliClient client(Ip, Port);
  // Must not call stateful validation since json is invalid and shouldn't be
  // passed to stateless validation
  EXPECT_CALL(*svMock, validate(A<const iroha::model::Query &>())).Times(0);

  auto json_query =
      R"({"creator_account_id": "test",
          "commands":[{
            "command_type": "AddPeer",
            "peer": {
              "address": "localhost",
              "peer_key": "2323232323232323232323232323232323232323232323232323232323232323"
            }
          }]
        })";

  JsonQueryFactory queryFactory;
  auto model_query = queryFactory.deserialize(json_query);
  ASSERT_FALSE(model_query.has_value());
}

TEST_F(ClientServerTest, SendQueryWhenStatelessInvalid) {
  iroha_cli::CliClient client(Ip, Port);
  EXPECT_CALL(*svMock, validate(A<const iroha::model::Query &>()))
      .WillOnce(Return(false));

  auto json_query =
      R"({"signature": {
            "pubkey":
              "2323232323232323232323232323232323232323232323232323232323232323",
            "signature":
              "23232323232323232323232323232323232323232323232323232323232323232323232323232323232323232323232323232323232323232323232323232323"
          },
          "created_ts": 0,
          "creator_account_id": "123",
          "query_counter": 0,
          "query_type": "GetAccount",
          "account_id": "test@test"
        })";

  JsonQueryFactory queryFactory;
  auto model_query = queryFactory.deserialize(json_query);
  ASSERT_TRUE(model_query.has_value());

  auto res = client.sendQuery(model_query.value());
  ASSERT_TRUE(res.status.ok());
  ASSERT_TRUE(res.answer.has_error_response());
  ASSERT_EQ(res.answer.error_response().reason(),
            iroha::model::ErrorResponse::STATELESS_INVALID);
}

TEST_F(ClientServerTest, SendQueryWhenValid) {
  iroha_cli::CliClient client(Ip, Port);
  EXPECT_CALL(*svMock, validate(A<const iroha::model::Query &>()))
      .WillOnce(Return(true));
  auto account_admin = iroha::model::Account();
  account_admin.account_id = "admin@test";

  auto account_test = iroha::model::Account();
  account_test.account_id = "test@test";

  EXPECT_CALL(*wsv_query,
              hasAccountGrantablePermission(
                  "admin@test", "test@test", can_get_my_account))
      .WillOnce(Return(true));
  EXPECT_CALL(*wsv_query, getAccount("test@test"))
      .WillOnce(Return(account_test));

  std::vector<std::string> roles = {"user"};
  EXPECT_CALL(*wsv_query, getAccountRoles("test@test")).WillOnce(Return(roles));
  EXPECT_CALL(*wsv_query, getAccountRoles("admin@test"))
      .WillOnce(Return(nonstd::nullopt));

  auto json_query =
      R"({"signature": {
            "pubkey":
              "2323232323232323232323232323232323232323232323232323232323232323",
            "signature":
              "23232323232323232323232323232323232323232323232323232323232323232323232323232323232323232323232323232323232323232323232323232323"
          },
          "created_ts": 0,
          "creator_account_id": "admin@test",
          "query_counter": 0,
          "query_type": "GetAccount",
          "account_id": "test@test"
        })";

  JsonQueryFactory queryFactory;
  auto model_query = queryFactory.deserialize(json_query);
  ASSERT_TRUE(model_query.has_value());

  auto res = client.sendQuery(model_query.value());
  ASSERT_EQ(res.answer.account_response().account().account_id(), "test@test");
}

TEST_F(ClientServerTest, SendQueryWhenStatefulInvalid) {
  iroha_cli::CliClient client(Ip, Port);
  EXPECT_CALL(*svMock, validate(A<const iroha::model::Query &>()))
      .WillOnce(Return(true));
  auto account_admin = iroha::model::Account();
  account_admin.account_id = "admin@test";

  auto account_test = iroha::model::Account();
  account_test.account_id = "test@test";

  EXPECT_CALL(*wsv_query,
              hasAccountGrantablePermission(
                  "admin@test", "test@test", can_get_my_account))
      .WillOnce(Return(false));
  EXPECT_CALL(*wsv_query, getAccount("test@test")).Times(0);

  auto json_query =
      R"({"signature": {
            "pubkey":
              "2323232323232323232323232323232323232323232323232323232323232323",
            "signature":
              "23232323232323232323232323232323232323232323232323232323232323232323232323232323232323232323232323232323232323232323232323232323"
          },
          "created_ts": 0,
          "creator_account_id": "admin@test",
          "query_counter": 0,
          "query_type": "GetAccount",
          "account_id": "test@test"
        })";

  JsonQueryFactory queryFactory;
  auto model_query = queryFactory.deserialize(json_query);
  ASSERT_TRUE(model_query.has_value());

  auto res = client.sendQuery(model_query.value());
  ASSERT_TRUE(res.status.ok());
  ASSERT_TRUE(res.answer.has_error_response());
  ASSERT_EQ(res.answer.error_response().reason(),
            iroha::protocol::ErrorResponse::STATEFUL_INVALID);
}<|MERGE_RESOLUTION|>--- conflicted
+++ resolved
@@ -139,30 +139,6 @@
       .WillOnce(Return(true));
   EXPECT_CALL(*pcsMock, propagate_transaction(_)).Times(1);
 
-<<<<<<< HEAD
-  auto json_string =
-      R"({"signatures": [ {
-            "pubkey":
-              "2323232323232323232323232323232323232323232323232323232323232323",
-            "signature":
-              "23232323232323232323232323232323232323232323232323232323232323232323232323232323232323232323232323232323232323232323232323232323"
-        }], "created_ts": 0,
-          "creator_account_id": "123",
-          "tx_counter": 0,
-          "quorum": 1,
-          "commands": [{
-            "command_type": "AddPeer",
-            "address": "localhost",
-            "peer_key": "2323232323232323232323232323232323232323232323232323232323232323"
-        }]})";
-
-  JsonTransactionFactory tx_factory;
-  auto json_doc = stringToJson(json_string);
-  ASSERT_TRUE(json_doc.has_value());
-  auto model_tx = tx_factory.deserialize(json_doc.value());
-  ASSERT_TRUE(model_tx.has_value());
-  auto status = client.sendTx(model_tx.value());
-=======
   auto shm_tx = shared_model::proto::TransactionBuilder()
                     .creatorAccountId("some@account")
                     .txCounter(1)
@@ -175,7 +151,6 @@
 
   std::unique_ptr<iroha::model::Transaction> old_model(shm_tx.makeOldModel());
   auto status = client.sendTx(*old_model);
->>>>>>> d54e9a87
   ASSERT_EQ(status.answer, iroha_cli::CliClient::OK);
 }
 
@@ -203,31 +178,6 @@
 }
 
 TEST_F(ClientServerTest, SendTxWhenStatelessInvalid) {
-<<<<<<< HEAD
-  EXPECT_CALL(*svMock, validate(A<const iroha::model::Transaction &>()))
-      .WillOnce(Return(false));
-  auto json_string =
-      R"({"signatures": [ {
-            "pubkey":
-              "2423232323232323232323232323232323232323232323232323232323232323",
-            "signature":
-              "23232323232323232323232323232323232323232323232323232323232323232323232323232323232323232323232323232323232323232323232323232323"
-        }], "created_ts": 0,
-          "creator_account_id": "123",
-          "tx_counter": 0,
-          "quorum": 1,
-          "commands": [{
-            "command_type": "AddPeer",
-            "address": "localhost",
-            "peer_key": "2323232323232323232323232323232323232323232323232323232323232323"
-        }]})";
-
-  auto doc = iroha::model::converters::stringToJson(json_string).value();
-  iroha::model::converters::JsonTransactionFactory transactionFactory;
-  auto tx = transactionFactory.deserialize(doc).value();
-
-  ASSERT_EQ(iroha_cli::CliClient(Ip, Port).sendTx(tx).answer,
-=======
   // creating stateless invalid tx
   auto shm_tx = TestTransactionBuilder()
                     .creatorAccountId("some@account")
@@ -238,7 +188,6 @@
   std::unique_ptr<iroha::model::Transaction> old_tx(shm_tx.makeOldModel());
 
   ASSERT_EQ(iroha_cli::CliClient(Ip, Port).sendTx(*old_tx).answer,
->>>>>>> d54e9a87
             iroha_cli::CliClient::OK);
   auto tx_hash = shm_tx.hash();
   ASSERT_EQ(iroha_cli::CliClient(Ip, Port)
