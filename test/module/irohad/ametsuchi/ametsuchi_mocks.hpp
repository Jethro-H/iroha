/**
 * Copyright Soramitsu Co., Ltd. 2017 All Rights Reserved.
 * http://soramitsu.co.jp
 *
 * Licensed under the Apache License, Version 2.0 (the "License");
 * you may not use this file except in compliance with the License.
 * You may obtain a copy of the License at
 *
 *        http://www.apache.org/licenses/LICENSE-2.0
 *
 * Unless required by applicable law or agreed to in writing, software
 * distributed under the License is distributed on an "AS IS" BASIS,
 * WITHOUT WARRANTIES OR CONDITIONS OF ANY KIND, either express or implied.
 * See the License for the specific language governing permissions and
 * limitations under the License.
 */

#ifndef IROHA_AMETSUCHI_MOCKS_HPP
#define IROHA_AMETSUCHI_MOCKS_HPP

#include <gmock/gmock.h>
#include <boost/optional.hpp>
<<<<<<< HEAD

=======
>>>>>>> 93e04350
#include "ametsuchi/block_query.hpp"
#include "ametsuchi/mutable_factory.hpp"
#include "ametsuchi/mutable_storage.hpp"
#include "ametsuchi/peer_query.hpp"
#include "ametsuchi/storage.hpp"
#include "ametsuchi/temporary_factory.hpp"
#include "ametsuchi/temporary_wsv.hpp"
#include "ametsuchi/wsv_query.hpp"
#include "common/result.hpp"
#include "cryptography/hash.hpp"
#include "interfaces/iroha_internal/block.hpp"
#include "model/account.hpp"
#include "model/account_asset.hpp"
#include "model/asset.hpp"
#include "model/block.hpp"
#include "model/domain.hpp"
#include "model/peer.hpp"
<<<<<<< HEAD
=======
#include "model/transaction.hpp"

#include "common/result.hpp"
>>>>>>> 93e04350

namespace iroha {
  namespace ametsuchi {
    class MockWsvQuery : public WsvQuery {
     public:
      MOCK_METHOD1(getAccountRoles,
                   nonstd::optional<std::vector<std::string>>(
                       const std::string &account_id));
      MOCK_METHOD3(
          getAccountDetail,
          nonstd::optional<std::string>(const std::string &account_id,
                                        const std::string &creator_account_id,
                                        const std::string &detail));
      MOCK_METHOD1(getRolePermissions,
                   nonstd::optional<std::vector<std::string>>(
                       const std::string &role_name));
      MOCK_METHOD0(getRoles, nonstd::optional<std::vector<std::string>>());
      MOCK_METHOD1(
          getAccount,
          nonstd::optional<model::Account>(const std::string &account_id));
      MOCK_METHOD1(getSignatories,
                   nonstd::optional<std::vector<pubkey_t>>(
                       const std::string &account_id));
      MOCK_METHOD1(getAsset,
                   nonstd::optional<model::Asset>(const std::string &asset_id));
      MOCK_METHOD2(
          getAccountAsset,
          nonstd::optional<model::AccountAsset>(const std::string &account_id,
                                                const std::string &asset_id));
      MOCK_METHOD0(getPeers, nonstd::optional<std::vector<model::Peer>>());
      MOCK_METHOD1(
          getDomain,
          nonstd::optional<model::Domain>(const std::string &domain_id));
      MOCK_METHOD3(hasAccountGrantablePermission,
                   bool(const std::string &permitee_account_id,
                        const std::string &account_id,
                        const std::string &permission_id));
    };

    class MockWsvCommand : public WsvCommand {
     public:
      MOCK_METHOD1(insertRole, WsvCommandResult(const std::string &role_name));
      MOCK_METHOD2(insertAccountRole,
                   WsvCommandResult(const std::string &account_id,
                        const std::string &role_name));
      MOCK_METHOD2(deleteAccountRole,
                   WsvCommandResult(const std::string &account_id,
                        const std::string &role_name));
      MOCK_METHOD2(insertRolePermissions,
                   WsvCommandResult(const std::string &role_id,
                        const std::set<std::string> &permissions));

      MOCK_METHOD3(insertAccountGrantablePermission,
                   WsvCommandResult(const std::string &permittee_account_id,
                        const std::string &account_id,
                        const std::string &permission_id));

      MOCK_METHOD3(deleteAccountGrantablePermission,
                   WsvCommandResult(const std::string &permittee_account_id,
                        const std::string &account_id,
                        const std::string &permission_id));
      MOCK_METHOD1(insertAccount, WsvCommandResult(const model::Account &));
      MOCK_METHOD1(updateAccount, WsvCommandResult(const model::Account &));
      MOCK_METHOD1(insertAsset, WsvCommandResult(const model::Asset &));
      MOCK_METHOD1(upsertAccountAsset, WsvCommandResult(const model::AccountAsset &));
      MOCK_METHOD1(insertSignatory, WsvCommandResult(const pubkey_t &));
      MOCK_METHOD1(deleteSignatory, WsvCommandResult(const pubkey_t &));

      MOCK_METHOD2(insertAccountSignatory,
                   WsvCommandResult(const std::string &, const pubkey_t &));

      MOCK_METHOD2(deleteAccountSignatory,
                   WsvCommandResult(const std::string &, const pubkey_t &));

      MOCK_METHOD1(insertPeer, WsvCommandResult(const model::Peer &));

      MOCK_METHOD1(deletePeer, WsvCommandResult(const model::Peer &));

      MOCK_METHOD1(insertDomain, WsvCommandResult(const model::Domain &));
      MOCK_METHOD4(setAccountKV,
                   WsvCommandResult(const std::string &,
                        const std::string &,
                        const std::string &,
                        const std::string &));
    };

    class MockBlockQuery : public BlockQuery {
     public:
      MOCK_METHOD1(
          getAccountTransactions,
          rxcpp::observable<model::Transaction>(const std::string &account_id));
      MOCK_METHOD1(
          getTxByHashSync,
          boost::optional<model::Transaction>(const std::string &hash));
      MOCK_METHOD2(
          getAccountAssetTransactions,
          rxcpp::observable<model::Transaction>(const std::string &account_id,
                                                const std::string &asset_id));
      MOCK_METHOD1(getTransactions,
                   rxcpp::observable<boost::optional<model::Transaction>>(
                       const std::vector<iroha::hash256_t> &tx_hashes));
      MOCK_METHOD2(getBlocks,
                   rxcpp::observable<model::Block>(uint32_t, uint32_t));
      MOCK_METHOD1(getBlocksFrom, rxcpp::observable<model::Block>(uint32_t));
      MOCK_METHOD1(getTopBlocks, rxcpp::observable<model::Block>(uint32_t));
    };

    class MockTemporaryFactory : public TemporaryFactory {
     public:
      MOCK_METHOD0(
          createTemporaryWsv,
          expected::Result<std::unique_ptr<TemporaryWsv>, std::string>(void));
    };

    class MockMutableStorage : public MutableStorage {
     public:
      MOCK_METHOD2(
          apply,
<<<<<<< HEAD
          bool(const shared_model::interface::Block &,
               std::function<bool(const shared_model::interface::Block &,
                                  WsvQuery &,
                                  const shared_model::crypto::Hash &)>));
=======
          bool(const model::Block &,
               std::function<
                   bool(const model::Block &, WsvQuery &, const hash256_t &)>));
>>>>>>> 93e04350
    };

    /**
     * Factory for generation mock mutable storages.
     * This method provide technique,
     * when required to return object wrapped in Result.
     */
    expected::Result<std::unique_ptr<MutableStorage>, std::string>
    createMockMutableStorage() {
      return expected::makeValue<std::unique_ptr<MutableStorage>>(
          std::make_unique<MockMutableStorage>());
    }

    class MockMutableFactory : public MutableFactory {
     public:
      MOCK_METHOD0(
          createMutableStorage,
          expected::Result<std::unique_ptr<MutableStorage>, std::string>(void));

      void commit(std::unique_ptr<MutableStorage> mutableStorage) override {
        // gmock workaround for non-copyable parameters
        commit_(mutableStorage);
      }

      MOCK_METHOD1(commit_, void(std::unique_ptr<MutableStorage> &));
    };

    class MockPeerQuery : public PeerQuery {
     public:
      MockPeerQuery() = default;

      MOCK_METHOD0(getLedgerPeers,
                   nonstd::optional<std::vector<model::Peer>>());
    };

    class MockStorage : public Storage {
     public:
      MOCK_CONST_METHOD0(getWsvQuery, std::shared_ptr<WsvQuery>(void));
      MOCK_CONST_METHOD0(getBlockQuery, std::shared_ptr<BlockQuery>(void));
      MOCK_METHOD0(
          createTemporaryWsv,
          expected::Result<std::unique_ptr<TemporaryWsv>, std::string>(void));
      MOCK_METHOD0(
          createMutableStorage,
          expected::Result<std::unique_ptr<MutableStorage>, std::string>(void));
      MOCK_METHOD1(doCommit, void(MutableStorage *storage));
      MOCK_METHOD1(insertBlock, bool(model::Block block));
      MOCK_METHOD0(dropStorage, void(void));

      void commit(std::unique_ptr<MutableStorage> storage) override {
        doCommit(storage.get());
      }
    };

  }  // namespace ametsuchi
}  // namespace iroha

#endif  // IROHA_AMETSUCHI_MOCKS_HPP<|MERGE_RESOLUTION|>--- conflicted
+++ resolved
@@ -20,10 +20,6 @@
 
 #include <gmock/gmock.h>
 #include <boost/optional.hpp>
-<<<<<<< HEAD
-
-=======
->>>>>>> 93e04350
 #include "ametsuchi/block_query.hpp"
 #include "ametsuchi/mutable_factory.hpp"
 #include "ametsuchi/mutable_storage.hpp"
@@ -41,12 +37,10 @@
 #include "model/block.hpp"
 #include "model/domain.hpp"
 #include "model/peer.hpp"
-<<<<<<< HEAD
-=======
 #include "model/transaction.hpp"
 
 #include "common/result.hpp"
->>>>>>> 93e04350
+
 
 namespace iroha {
   namespace ametsuchi {
@@ -165,16 +159,9 @@
      public:
       MOCK_METHOD2(
           apply,
-<<<<<<< HEAD
           bool(const shared_model::interface::Block &,
-               std::function<bool(const shared_model::interface::Block &,
-                                  WsvQuery &,
-                                  const shared_model::crypto::Hash &)>));
-=======
-          bool(const model::Block &,
-               std::function<
-                   bool(const model::Block &, WsvQuery &, const hash256_t &)>));
->>>>>>> 93e04350
+               std::function<bool(
+                   const shared_model::interface::Block &, WsvQuery &, const shared_model::crypto::Hash &)>));
     };
 
     /**
