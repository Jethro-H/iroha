/**
 * Copyright Soramitsu Co., Ltd. 2017 All Rights Reserved.
 * http://soramitsu.co.jp
 *
 * Licensed under the Apache License, Version 2.0 (the "License");
 * you may not use this file except in compliance with the License.
 * You may obtain a copy of the License at
 *
 *        http://www.apache.org/licenses/LICENSE-2.0
 *
 * Unless required by applicable law or agreed to in writing, software
 * distributed under the License is distributed on an "AS IS" BASIS,
 * WITHOUT WARRANTIES OR CONDITIONS OF ANY KIND, either express or implied.
 * See the License for the specific language governing permissions and
 * limitations under the License.
 */

#ifndef IROHA_AMETSUCHI_MOCKS_HPP
#define IROHA_AMETSUCHI_MOCKS_HPP

#include <gmock/gmock.h>
#include <boost/optional.hpp>

#include "ametsuchi/block_query.hpp"
#include "ametsuchi/mutable_factory.hpp"
#include "ametsuchi/mutable_storage.hpp"
#include "ametsuchi/peer_query.hpp"
#include "ametsuchi/storage.hpp"
#include "ametsuchi/temporary_factory.hpp"
#include "ametsuchi/temporary_wsv.hpp"
#include "ametsuchi/wsv_query.hpp"
#include "common/result.hpp"
#include "cryptography/hash.hpp"
#include "interfaces/iroha_internal/block.hpp"
#include "model/account.hpp"
#include "model/account_asset.hpp"
#include "model/asset.hpp"
#include "model/domain.hpp"
#include "model/peer.hpp"

namespace iroha {
  namespace ametsuchi {
    class MockWsvQuery : public WsvQuery {
     public:
      MOCK_METHOD1(getAccountRoles,
                   nonstd::optional<std::vector<std::string>>(
                       const std::string &account_id));
      MOCK_METHOD3(
          getAccountDetail,
          nonstd::optional<std::string>(const std::string &account_id,
                                        const std::string &creator_account_id,
                                        const std::string &detail));
      MOCK_METHOD1(getRolePermissions,
                   nonstd::optional<std::vector<std::string>>(
                       const std::string &role_name));
      MOCK_METHOD0(getRoles, nonstd::optional<std::vector<std::string>>());
      MOCK_METHOD1(
          getAccount,
          nonstd::optional<model::Account>(const std::string &account_id));
      MOCK_METHOD1(getSignatories,
                   nonstd::optional<std::vector<pubkey_t>>(
                       const std::string &account_id));
      MOCK_METHOD1(getAsset,
                   nonstd::optional<model::Asset>(const std::string &asset_id));
      MOCK_METHOD2(
          getAccountAsset,
          nonstd::optional<model::AccountAsset>(const std::string &account_id,
                                                const std::string &asset_id));
      MOCK_METHOD0(getPeers, nonstd::optional<std::vector<model::Peer>>());
      MOCK_METHOD1(
          getDomain,
          nonstd::optional<model::Domain>(const std::string &domain_id));
      MOCK_METHOD3(hasAccountGrantablePermission,
                   bool(const std::string &permitee_account_id,
                        const std::string &account_id,
                        const std::string &permission_id));
    };

    class MockWsvCommand : public WsvCommand {
     public:
      MOCK_METHOD1(insertRole, bool(const std::string &role_name));
      MOCK_METHOD2(insertAccountRole,
                   bool(const std::string &account_id,
                        const std::string &role_name));
      MOCK_METHOD2(deleteAccountRole,
                   bool(const std::string &account_id,
                        const std::string &role_name));
      MOCK_METHOD2(insertRolePermissions,
                   bool(const std::string &role_id,
                        const std::set<std::string> &permissions));

      MOCK_METHOD3(insertAccountGrantablePermission,
                   bool(const std::string &permittee_account_id,
                        const std::string &account_id,
                        const std::string &permission_id));

      MOCK_METHOD3(deleteAccountGrantablePermission,
                   bool(const std::string &permittee_account_id,
                        const std::string &account_id,
                        const std::string &permission_id));
      MOCK_METHOD1(insertAccount, bool(const model::Account &));
      MOCK_METHOD1(updateAccount, bool(const model::Account &));
      MOCK_METHOD1(insertAsset, bool(const model::Asset &));
      MOCK_METHOD1(upsertAccountAsset, bool(const model::AccountAsset &));
      MOCK_METHOD1(insertSignatory, bool(const pubkey_t &));
      MOCK_METHOD1(deleteSignatory, bool(const pubkey_t &));

      MOCK_METHOD2(insertAccountSignatory,
                   bool(const std::string &, const pubkey_t &));

      MOCK_METHOD2(deleteAccountSignatory,
                   bool(const std::string &, const pubkey_t &));

      MOCK_METHOD1(insertPeer, bool(const model::Peer &));

      MOCK_METHOD1(deletePeer, bool(const model::Peer &));

      MOCK_METHOD1(insertDomain, bool(const model::Domain &));
      MOCK_METHOD4(setAccountKV,
                   bool(const std::string &,
                        const std::string &,
                        const std::string &,
                        const std::string &));
    };

    class MockBlockQuery : public BlockQuery {
     public:
      MOCK_METHOD1(getAccountTransactions,
                   rxcpp::observable<
                       std::shared_ptr<shared_model::interface::Transaction>>(
                       const std::string &account_id));
      MOCK_METHOD1(getTxByHashSync,
                   boost::optional<
                       std::shared_ptr<shared_model::interface::Transaction>>(
                       const std::string &hash));
      MOCK_METHOD2(getAccountAssetTransactions,
                   rxcpp::observable<
                       std::shared_ptr<shared_model::interface::Transaction>>(
                       const std::string &account_id,
                       const std::string &asset_id));
      MOCK_METHOD1(
          getTransactions,
          rxcpp::observable<boost::optional<
              std::shared_ptr<shared_model::interface::Transaction>>>(
              const std::vector<shared_model::crypto::Hash> &tx_hashes));
      MOCK_METHOD2(
          getBlocks,
          rxcpp::observable<std::shared_ptr<shared_model::interface::Block>>(
              uint32_t, uint32_t));
      MOCK_METHOD1(
          getBlocksFrom,
          rxcpp::observable<std::shared_ptr<shared_model::interface::Block>>(
              uint32_t));
      MOCK_METHOD1(
          getTopBlocks,
          rxcpp::observable<std::shared_ptr<shared_model::interface::Block>>(
              uint32_t));
    };

    class MockTemporaryFactory : public TemporaryFactory {
     public:
      MOCK_METHOD0(
          createTemporaryWsv,
          expected::Result<std::unique_ptr<TemporaryWsv>, std::string>(void));
    };

    class MockMutableStorage : public MutableStorage {
     public:
      MOCK_METHOD2(
          apply,
<<<<<<< HEAD
          bool(const std::shared_ptr<shared_model::interface::Block> ,
               std::function<bool(const std::shared_ptr<shared_model::interface::Block>,
                                  WsvQuery &,
                                  const shared_model::crypto::Hash &)>));
=======
          bool(const model::Block &,
               std::function<
                   bool(const model::Block &, WsvQuery &, const hash256_t &)>));
>>>>>>> f25c57ea
    };

    /**
     * Factory for generation mock mutable storages.
     * This method provide technique,
     * when required to return object wrapped in Result.
     */
    expected::Result<std::unique_ptr<MutableStorage>, std::string>
    createMockMutableStorage() {
      return expected::makeValue<std::unique_ptr<MutableStorage>>(
          std::make_unique<MockMutableStorage>());
    }

    class MockMutableFactory : public MutableFactory {
     public:
      MOCK_METHOD0(
          createMutableStorage,
          expected::Result<std::unique_ptr<MutableStorage>, std::string>(void));

      void commit(std::unique_ptr<MutableStorage> mutableStorage) override {
        // gmock workaround for non-copyable parameters
        commit_(mutableStorage);
      }

      MOCK_METHOD1(commit_, void(std::unique_ptr<MutableStorage> &));
    };

    class MockPeerQuery : public PeerQuery {
     public:
      MockPeerQuery() = default;

      MOCK_METHOD0(getLedgerPeers,
                   nonstd::optional<std::vector<model::Peer>>());
    };

    class MockStorage : public Storage {
     public:
      MOCK_CONST_METHOD0(getWsvQuery, std::shared_ptr<WsvQuery>(void));
      MOCK_CONST_METHOD0(getBlockQuery, std::shared_ptr<BlockQuery>(void));
      MOCK_METHOD0(
          createTemporaryWsv,
          expected::Result<std::unique_ptr<TemporaryWsv>, std::string>(void));
      MOCK_METHOD0(
          createMutableStorage,
          expected::Result<std::unique_ptr<MutableStorage>, std::string>(void));
      MOCK_METHOD1(doCommit, void(MutableStorage *storage));
      MOCK_METHOD1(insertBlock, bool(model::Block block));
      MOCK_METHOD0(dropStorage, void(void));

      void commit(std::unique_ptr<MutableStorage> storage) override {
        doCommit(storage.get());
      }
    };

  }  // namespace ametsuchi
}  // namespace iroha

#endif  // IROHA_AMETSUCHI_MOCKS_HPP<|MERGE_RESOLUTION|>--- conflicted
+++ resolved
@@ -168,16 +168,10 @@
      public:
       MOCK_METHOD2(
           apply,
-<<<<<<< HEAD
           bool(const std::shared_ptr<shared_model::interface::Block> ,
                std::function<bool(const std::shared_ptr<shared_model::interface::Block>,
                                   WsvQuery &,
                                   const shared_model::crypto::Hash &)>));
-=======
-          bool(const model::Block &,
-               std::function<
-                   bool(const model::Block &, WsvQuery &, const hash256_t &)>));
->>>>>>> f25c57ea
     };
 
     /**
