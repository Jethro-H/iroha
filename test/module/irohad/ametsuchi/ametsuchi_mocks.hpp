--- conflicted
+++ resolved
@@ -192,12 +192,7 @@
      public:
       MockPeerQuery() = default;
 
-<<<<<<< HEAD
-      MOCK_METHOD0(getLedgerPeers,
-                   nonstd::optional<std::vector<std::shared_ptr<shared_model::interface::Peer>>>());
-=======
       MOCK_METHOD0(getLedgerPeers, boost::optional<std::vector<wPeer>>());
->>>>>>> 00ee40c4
     };
 
     class MockStorage : public Storage {
