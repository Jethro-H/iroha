--- conflicted
+++ resolved
@@ -81,7 +81,6 @@
       MOCK_METHOD1(insertRole, WsvCommandResult(const std::string &role_name));
       MOCK_METHOD2(insertAccountRole,
                    WsvCommandResult(const std::string &account_id,
-<<<<<<< HEAD
                                     const std::string &role_name));
       MOCK_METHOD2(deleteAccountRole,
                    WsvCommandResult(const std::string &account_id,
@@ -134,48 +133,6 @@
                                     const std::string &,
                                     const std::string &,
                                     const std::string &));
-=======
-                        const std::string &role_name));
-      MOCK_METHOD2(deleteAccountRole,
-                   WsvCommandResult(const std::string &account_id,
-                        const std::string &role_name));
-      MOCK_METHOD2(insertRolePermissions,
-                   WsvCommandResult(const std::string &role_id,
-                        const std::set<std::string> &permissions));
-
-      MOCK_METHOD3(insertAccountGrantablePermission,
-                   WsvCommandResult(const std::string &permittee_account_id,
-                        const std::string &account_id,
-                        const std::string &permission_id));
-
-      MOCK_METHOD3(deleteAccountGrantablePermission,
-                   WsvCommandResult(const std::string &permittee_account_id,
-                        const std::string &account_id,
-                        const std::string &permission_id));
-      MOCK_METHOD1(insertAccount, WsvCommandResult(const model::Account &));
-      MOCK_METHOD1(updateAccount, WsvCommandResult(const model::Account &));
-      MOCK_METHOD1(insertAsset, WsvCommandResult(const model::Asset &));
-      MOCK_METHOD1(upsertAccountAsset, WsvCommandResult(const model::AccountAsset &));
-      MOCK_METHOD1(insertSignatory, WsvCommandResult(const pubkey_t &));
-      MOCK_METHOD1(deleteSignatory, WsvCommandResult(const pubkey_t &));
-
-      MOCK_METHOD2(insertAccountSignatory,
-                   WsvCommandResult(const std::string &, const pubkey_t &));
-
-      MOCK_METHOD2(deleteAccountSignatory,
-                   WsvCommandResult(const std::string &, const pubkey_t &));
-
-      MOCK_METHOD1(insertPeer, WsvCommandResult(const model::Peer &));
-
-      MOCK_METHOD1(deletePeer, WsvCommandResult(const model::Peer &));
-
-      MOCK_METHOD1(insertDomain, WsvCommandResult(const model::Domain &));
-      MOCK_METHOD4(setAccountKV,
-                   WsvCommandResult(const std::string &,
-                        const std::string &,
-                        const std::string &,
-                        const std::string &));
->>>>>>> 93e04350
     };
 
     class MockBlockQuery : public BlockQuery {
