/**
 * Copyright Soramitsu Co., Ltd. 2017 All Rights Reserved.
 * http://soramitsu.co.jp
 *
 * Licensed under the Apache License, Version 2.0 (the "License");
 * you may not use this file except in compliance with the License.
 * You may obtain a copy of the License at
 *
 *        http://www.apache.org/licenses/LICENSE-2.0
 *
 * Unless required by applicable law or agreed to in writing, software
 * distributed under the License is distributed on an "AS IS" BASIS,
 * WITHOUT WARRANTIES OR CONDITIONS OF ANY KIND, either express or implied.
 * See the License for the specific language governing permissions and
 * limitations under the License.
 */

#include <gtest/gtest.h>
#include <boost/range/algorithm/for_each.hpp>
#include <boost/range/combine.hpp>
#include "module/shared_model/builders/protobuf/test_block_builder.hpp"
#include "module/shared_model/builders/protobuf/test_transaction_builder.hpp"

#include "ametsuchi/impl/postgres_block_query.hpp"
#include "ametsuchi/impl/postgres_ordering_service_persistent_state.hpp"
#include "ametsuchi/impl/postgres_wsv_query.hpp"
#include "ametsuchi/impl/storage_impl.hpp"
#include "ametsuchi/mutable_storage.hpp"
#include "common/byteutils.hpp"
#include "framework/test_subscriber.hpp"
#include "model/account.hpp"
#include "model/account_asset.hpp"
#include "model/asset.hpp"
#include "model/commands/all.hpp"
#include "model/converters/pb_block_factory.hpp"
#include "model/domain.hpp"
#include "model/peer.hpp"
#include "model/permissions.hpp"
#include "model/sha3_hash.hpp"
#include "module/irohad/ametsuchi/ametsuchi_fixture.hpp"

using namespace iroha::ametsuchi;
using namespace iroha::model;
using namespace framework::test_subscriber;

auto zero_string = std::string("0", 32);
auto fake_hash = shared_model::crypto::Hash(zero_string);
auto fake_pubkey = shared_model::crypto::PublicKey(zero_string);

/**
 * Shortcut to create CallExact observable wrapper, subscribe with given lambda,
 * and validate the number of calls with optional custom output
 * @tparam O observable type
 * @tparam F on_next function type
 * @param o observable object
 * @param f function object
 * @param call_count number of expected calls
 * @param msg custom validation failure message
 */
template <typename O, typename F>
void validateCalls(O &&o,
                   F &&f,
                   uint64_t call_count,
                   const std::string &msg = {}) {
  auto wrap = make_test_subscriber<CallExact>(std::forward<O>(o), call_count);
  wrap.subscribe(std::forward<F>(f));
  ASSERT_TRUE(wrap.validate()) << "Expected " << call_count << " calls" << msg;
}

/**
 * Validate getAccountTransaction with given parameters
 * @tparam B block query type
 * @param blocks block query object
 * @param account id to query
 * @param call_count number of observable calls
 * @param command_count number of commands in transaction
 */
template <typename B>
void validateAccountTransactions(B &&blocks,
                                 const std::string &account,
                                 int call_count,
                                 int command_count) {
  validateCalls(
      blocks->getAccountTransactions(account),
      [&](const auto &tx) { EXPECT_EQ(tx->commands().size(), command_count); },
      call_count,
      " for " + account);
}

/**
 * Validate getAccountAssetTransactions with given parameters
 * @tparam B block query type
 * @param blocks block query object
 * @param account id to query
 * @param asset id to query
 * @param call_count number of observable calls
 * @param command_count number of commands in transaction
 */
template <typename B>
void validateAccountAssetTransactions(B &&blocks,
                                      const std::string &account,
                                      const std::string &asset,
                                      int call_count,
                                      int command_count) {
  validateCalls(
      blocks->getAccountAssetTransactions(account, asset),
      [&](const auto &tx) { EXPECT_EQ(tx->commands().size(), command_count); },
      call_count,
      " for " + account + " " + asset);
}

/**
 * Validate getAccountAsset with given parameters
 * @tparam W WSV query type
 * @param wsv WSV query object
 * @param account id to query
 * @param asset id to query
 * @param amount to validate
 */
template <typename W>
void validateAccountAsset(W &&wsv,
                          const std::string &account,
                          const std::string &asset,
                          const iroha::Amount &amount) {
  auto account_asset = wsv->getAccountAsset(account, asset);
  ASSERT_TRUE(account_asset);
  ASSERT_EQ((*account_asset)->accountId(), account);
  ASSERT_EQ((*account_asset)->assetId(), asset);
  ASSERT_EQ(*std::unique_ptr<iroha::Amount>((*account_asset)->balance().makeOldModel()), amount);
}

/**
 * Validate getAccount with given parameters
 * @tparam W WSV query type
 * @param wsv WSV query object
 * @param id account to query
 * @param domain id to validate
 */
template <typename W>
void validateAccount(W &&wsv,
                     const std::string &id,
                     const std::string &domain) {
  auto account = wsv->getAccount(id);
  ASSERT_TRUE(account);
  ASSERT_EQ((*account)->accountId(), id);
  ASSERT_EQ((*account)->domainId(), domain);
}

/**
 * Apply block to given storage
 * @tparam S storage type
 * @param storage storage object
 * @param block to apply
 */
template <typename S>
void apply(S &&storage, const shared_model::interface::Block &block) {
  std::unique_ptr<MutableStorage> ms;
  auto storageResult = storage->createMutableStorage();
  storageResult.match(
      [&](iroha::expected::Value<std::unique_ptr<MutableStorage>> &_storage) {
        ms = std::move(_storage.value);
      },
      [](iroha::expected::Error<std::string> &error) {
        FAIL() << "MutableStorage: " << error.error;
      });
  ms->apply(*std::unique_ptr<iroha::model::Block>(block.makeOldModel()),
            [](const auto &, auto &, const auto &) { return true; });
  storage->commit(std::move(ms));
}

TEST_F(AmetsuchiTest, GetBlocksCompletedWhenCalled) {
  // Commit block => get block => observable completed
  std::shared_ptr<StorageImpl> storage;
  auto storageResult = StorageImpl::create(block_store_path, pgopt_);
  storageResult.match(
      [&](iroha::expected::Value<std::shared_ptr<StorageImpl>> &_storage) {
        storage = _storage.value;
      },
      [](iroha::expected::Error<std::string> &error) {
        FAIL() << "StorageImpl: " << error.error;
      });
  ASSERT_TRUE(storage);
  auto blocks = storage->getBlockQuery();

  auto block = TestBlockBuilder().height(1).prevHash(fake_hash).build();

  apply(storage, block);

  auto completed_wrapper =
      make_test_subscriber<IsCompleted>(blocks->getBlocks(1, 1));
  completed_wrapper.subscribe();
  ASSERT_TRUE(completed_wrapper.validate());
}

TEST_F(AmetsuchiTest, SampleTest) {
  std::shared_ptr<StorageImpl> storage;
  auto storageResult = StorageImpl::create(block_store_path, pgopt_);
  storageResult.match(
      [&](iroha::expected::Value<std::shared_ptr<StorageImpl>> &_storage) {
        storage = _storage.value;
      },
      [](iroha::expected::Error<std::string> &error) {
        FAIL() << "StorageImpl: " << error.error;
      });
  ASSERT_TRUE(storage);
  auto wsv = storage->getWsvQuery();
  auto blocks = storage->getBlockQuery();

  const auto domain = "ru", user1name = "userone", user2name = "usertwo",
             user1id = "userone@ru", user2id = "usertwo@ru", assetname = "rub",
             assetid = "rub#ru";

  std::string account, src_account, dest_account, asset;
  iroha::Amount amount;

  // Block 1
  auto block1 =
      TestBlockBuilder()
          .transactions(std::vector<shared_model::proto::Transaction>(
              {TestTransactionBuilder()
                   .creatorAccountId("admin1")
                   .createRole(
                       "user",
                       std::set<std::string>{
                           can_add_peer, can_create_asset, can_get_my_account})
                   .createDomain(domain, "user")
                   .createAccount(user1name, domain, fake_pubkey)
                   .build()}))
          .height(1)
          .prevHash(fake_hash)
          .txNumber(1)
          .build();

  apply(storage, block1);

  validateAccount(wsv, user1id, domain);

  // Block 2
  auto block2 =
      TestBlockBuilder()
          .transactions(std::vector<shared_model::proto::Transaction>(
              {TestTransactionBuilder()
                   .creatorAccountId("admin2")
                   .createAccount(user2name, domain, fake_pubkey)
                   .createAsset(assetname, domain, 1)
                   .addAssetQuantity(user1id, assetid, "150.0")
                   .transferAsset(
                       user1id, user2id, assetid, "Transfer asset", "100.0")
                   .build()}))
          .height(2)
          .prevHash(block1.hash())
          .txNumber(1)
          .build();

  apply(storage, block2);
  validateAccountAsset(
      wsv, user1id, assetid, *iroha::Amount::createFromString("50.0"));
  validateAccountAsset(
      wsv, user2id, assetid, *iroha::Amount::createFromString("100.0"));

  // Block store tests
  auto hashes = {block1.hash(), block2.hash()};
  validateCalls(blocks->getBlocks(1, 2),
                [i = 0, &hashes](auto eachBlock) mutable {
                  EXPECT_EQ(*(hashes.begin() + i), eachBlock->hash());
                  ++i;
                },
                2);

  validateAccountTransactions(blocks, "admin1", 1, 3);
  validateAccountTransactions(blocks, "admin2", 1, 4);
  validateAccountTransactions(blocks, "non_existing_user", 0, 0);

  validateAccountAssetTransactions(blocks, user1id, assetid, 1, 4);
  validateAccountAssetTransactions(blocks, user2id, assetid, 1, 4);
  validateAccountAssetTransactions(
      blocks, "non_existing_user", "non_existing_asset", 0, 0);
}

TEST_F(AmetsuchiTest, PeerTest) {
  std::shared_ptr<StorageImpl> storage;
  auto storageResult = StorageImpl::create(block_store_path, pgopt_);
  storageResult.match(
      [&](iroha::expected::Value<std::shared_ptr<StorageImpl>> &_storage) {
        storage = _storage.value;
      },
      [](iroha::expected::Error<std::string> &error) {
        FAIL() << "StorageImpl: " << error.error;
      });
  ASSERT_TRUE(storage);
  auto wsv = storage->getWsvQuery();

  auto txn = TestTransactionBuilder()
                 .addPeer("192.168.9.1:50051", fake_pubkey)
                 .build();

  auto block =
      TestBlockBuilder()
          .txNumber(1)
          .transactions(std::vector<shared_model::proto::Transaction>{txn})
          .prevHash(fake_hash)
          .build();

  apply(storage, block);

  auto peers = wsv->getPeers();
  ASSERT_TRUE(peers);
  ASSERT_EQ(peers->size(), 1);
<<<<<<< HEAD
  ASSERT_EQ(*std::unique_ptr<iroha::model::Peer>(peers->at(0)->makeOldModel()), addPeer.peer);
=======
  ASSERT_EQ(peers->at(0).address, "192.168.9.1:50051");

  auto pubkey = iroha::blob_t<32>::from_string(zero_string);
  ASSERT_EQ(peers->at(0).pubkey, pubkey);
>>>>>>> 00ee40c4
}

TEST_F(AmetsuchiTest, queryGetAccountAssetTransactionsTest) {
  std::shared_ptr<StorageImpl> storage;
  auto storageResult = StorageImpl::create(block_store_path, pgopt_);
  storageResult.match(
      [&](iroha::expected::Value<std::shared_ptr<StorageImpl>> &_storage) {
        storage = _storage.value;
      },
      [](iroha::expected::Error<std::string> &error) {
        FAIL() << "StorageImpl: " << error.error;
      });
  ASSERT_TRUE(storage);
  auto wsv = storage->getWsvQuery();
  auto blocks = storage->getBlockQuery();

  const auto admin = "admin", domain = "domain", user1name = "userone",
             user2name = "usertwo", user3name = "userthree", user1id = "userone@domain",
             user2id = "usertwo@domain", user3id = "userthree@domain",
             asset1name = "assetone", asset2name = "assettwo",
             asset1id = "assetone#domain", asset2id = "assettwo#domain";

  std::string account, src_account, dest_account, asset;
  iroha::Amount amount;

  // 1st tx
  auto txn1 =
      TestTransactionBuilder()
          .creatorAccountId(admin)
          .createRole("user",
                      std::set<std::string>{
                          can_add_peer, can_create_asset, can_get_my_account})
          .createDomain(domain, "user")
          .createAccount(user1name, domain, fake_pubkey)
          .createAccount(user2name, domain, fake_pubkey)
          .createAccount(user3name, domain, fake_pubkey)
          .createAsset(asset1name, domain, 1)
          .createAsset(asset2name, domain, 1)
          .addAssetQuantity(user1id, asset1id, "300.0")
          .addAssetQuantity(user2id, asset2id, "250.0")
          .build();

  auto block1 =
      TestBlockBuilder()
          .height(1)
          .transactions(std::vector<shared_model::proto::Transaction>({txn1}))
          .prevHash(fake_hash)
          .txNumber(1)
          .build();

  apply(storage, block1);

  // Check querying accounts
  for (const auto &id : {user1id, user2id, user3id}) {
    validateAccount(wsv, id, domain);
  }

  // Check querying assets for users
  validateAccountAsset(
      wsv, user1id, asset1id, *iroha::Amount::createFromString("300.0"));
  validateAccountAsset(
      wsv, user2id, asset2id, *iroha::Amount::createFromString("250.0"));

  // 2th tx (user1 -> user2 # asset1)
  auto txn2 =
      TestTransactionBuilder()
          .creatorAccountId(user1id)
          .transferAsset(user1id, user2id, asset1id, "Transfer asset", "120.0")
          .build();
  auto block2 =
      TestBlockBuilder()
          .transactions(std::vector<shared_model::proto::Transaction>({txn2}))
          .height(2)
          .prevHash(block1.hash())
          .txNumber(1)
          .build();

  apply(storage, block2);

  // Check account asset after transfer assets
  validateAccountAsset(
      wsv, user1id, asset1id, *iroha::Amount::createFromString("180.0"));
  validateAccountAsset(
      wsv, user2id, asset1id, *iroha::Amount::createFromString("120.0"));

  // 3rd tx
  //   (user2 -> user3 # asset2)
  //   (user2 -> user1 # asset2)
  auto txn3 =
      TestTransactionBuilder()
          .creatorAccountId(user2id)
          .transferAsset(user2id, user3id, asset2id, "Transfer asset", "150.0")
          .transferAsset(user2id, user1id, asset2id, "Transfer asset", "10.0")
          .build();

  auto block3 =
      TestBlockBuilder()
          .transactions(std::vector<shared_model::proto::Transaction>({txn3}))
          .height(3)
          .prevHash(block2.hash())
          .txNumber(1)
          .build();

  apply(storage, block3);

  validateAccountAsset(
      wsv, user2id, asset2id, *iroha::Amount::createFromString("90.0"));
  validateAccountAsset(
      wsv, user3id, asset2id, *iroha::Amount::createFromString("150.0"));
  validateAccountAsset(
      wsv, user1id, asset2id, *iroha::Amount::createFromString("10.0"));

  // Block store test
  auto hashes = {block1.hash(), block2.hash(), block3.hash()};
  validateCalls(blocks->getBlocks(1, 3),
                [i = 0, &hashes](auto eachBlock) mutable {
                  EXPECT_EQ(*(hashes.begin() + i), eachBlock->hash());
                  ++i;
                },
                3);

  validateAccountTransactions(blocks, admin, 1, 9);
  validateAccountTransactions(blocks, user1id, 1, 1);
  validateAccountTransactions(blocks, user2id, 1, 2);
  validateAccountTransactions(blocks, user3id, 0, 0);

  // (user1 -> user2 # asset1)
  // (user2 -> user3 # asset2)
  // (user2 -> user1 # asset2)
  validateAccountAssetTransactions(blocks, user1id, asset1id, 1, 1);
  validateAccountAssetTransactions(blocks, user2id, asset1id, 1, 1);
  validateAccountAssetTransactions(blocks, user3id, asset1id, 0, 0);
  validateAccountAssetTransactions(blocks, user1id, asset2id, 1, 2);
  validateAccountAssetTransactions(blocks, user2id, asset2id, 1, 2);
  validateAccountAssetTransactions(blocks, user3id, asset2id, 1, 2);
}

TEST_F(AmetsuchiTest, AddSignatoryTest) {
  std::shared_ptr<StorageImpl> storage;
  auto storageResult = StorageImpl::create(block_store_path, pgopt_);
  storageResult.match(
      [&](iroha::expected::Value<std::shared_ptr<StorageImpl>> &_storage) {
        storage = _storage.value;
      },
      [](iroha::expected::Error<std::string> &error) {
        FAIL() << "StorageImpl: " << error.error;
      });
  ASSERT_TRUE(storage);
  auto wsv = storage->getWsvQuery();

<<<<<<< HEAD
  shared_model::interface::types::PubkeyType pubkey1(std::string(32, '1')), pubkey2(std::string(32, '2'));
=======
  shared_model::crypto::PublicKey pubkey1(std::string("1", 32));
  shared_model::crypto::PublicKey pubkey2(std::string("2", 32));
>>>>>>> 00ee40c4

  auto user1id = "userone@domain";
  auto user2id = "usertwo@domain";

  // 1st tx (create user1 with pubkey1)
<<<<<<< HEAD
  CreateRole createRole;
  createRole.role_name = "user";
  createRole.permissions = {can_add_peer, can_create_asset, can_get_my_account};

  Transaction txn;
  txn.creator_account_id = "adminone";

  txn.commands.push_back(std::make_shared<CreateRole>(createRole));
  CreateDomain createDomain;
  createDomain.domain_id = "domain";
  createDomain.user_default_role = "user";
  txn.commands.push_back(std::make_shared<CreateDomain>(createDomain));

  CreateAccount createAccount;
  createAccount.account_name = "userone";
  createAccount.domain_id = "domain";
  createAccount.pubkey = pubkey1.template makeOldModel<iroha::pubkey_t>();
  txn.commands.push_back(std::make_shared<CreateAccount>(createAccount));

  Block block;
  block.transactions.push_back(txn);
  block.height = 1;
  block.prev_hash.fill(0);
  auto block1hash = iroha::hash(block);
  block.hash = block1hash;
  block.txs_number = block.transactions.size();

  apply(storage, block);

  {
    auto account_opt = wsv->getAccount(user1id);
    ASSERT_TRUE(account_opt);
    auto account = account_opt.value();
    ASSERT_EQ(account->accountId(), user1id);
    ASSERT_EQ(account->domainId(), createAccount.domain_id);
=======
  auto txn1 =
      TestTransactionBuilder()
          .creatorAccountId("admin1")
          .createRole("user",
                      std::set<std::string>{
                          can_add_peer, can_create_asset, can_get_my_account})
          .createDomain("domain", "user")
          .createAccount("user1", "domain", pubkey1)
          .build();
  auto block1 =
      TestBlockBuilder()
          .transactions(std::vector<shared_model::proto::Transaction>({txn1}))
          .height(1)
          .prevHash(fake_hash)
          .txNumber(1)
          .build();

  apply(storage, block1);

  {
    auto account = wsv->getAccount(user1id);
    ASSERT_TRUE(account);
    ASSERT_EQ(account->account_id, user1id);
    ASSERT_EQ(account->domain_id, "domain");
>>>>>>> 00ee40c4

    auto signatories = wsv->getSignatories(user1id);
    ASSERT_TRUE(signatories);
    ASSERT_EQ(signatories->size(), 1);
    ASSERT_EQ(signatories->at(0),
              iroha::pubkey_t::from_string(toBinaryString(pubkey1)));
  }

  // 2nd tx (add sig2 to user1)
<<<<<<< HEAD
  txn = Transaction();
  txn.creator_account_id = user1id;

  auto addSignatory = AddSignatory();
  addSignatory.account_id = user1id;
  addSignatory.pubkey = pubkey2.template makeOldModel<iroha::pubkey_t>();
  txn.commands.push_back(std::make_shared<AddSignatory>(addSignatory));

  block = Block();
  block.transactions.push_back(txn);
  block.height = 2;
  block.prev_hash = block1hash;
  auto block2hash = iroha::hash(block);
  block.hash = block2hash;
  block.txs_number = block.transactions.size();
=======
  auto txn2 = TestTransactionBuilder()
                  .creatorAccountId(user1id)
                  .addSignatory(user1id, pubkey2)
                  .build();
>>>>>>> 00ee40c4

  auto block2 =
      TestBlockBuilder()
          .transactions(std::vector<shared_model::proto::Transaction>({txn2}))
          .height(2)
          .prevHash(block1.hash())
          .txNumber(1)
          .build();

  apply(storage, block2);

  {
    auto account = wsv->getAccount(user1id);
    ASSERT_TRUE(account);

    auto signatories = wsv->getSignatories(user1id);
    ASSERT_TRUE(signatories);
    ASSERT_EQ(signatories->size(), 2);
    ASSERT_EQ(signatories->at(0),
              iroha::pubkey_t::from_string(toBinaryString(pubkey1)));
    ASSERT_EQ(signatories->at(1),
              iroha::pubkey_t::from_string(toBinaryString(pubkey2)));
  }

  // 3rd tx (create user2 with pubkey1 that is same as user1's key)
<<<<<<< HEAD
  txn = Transaction();
  txn.creator_account_id = "admintwo";

  createAccount = CreateAccount();
  createAccount.account_name = "usertwo";
  createAccount.domain_id = "domain";
  createAccount.pubkey = pubkey1.template makeOldModel<iroha::pubkey_t>();  // same as user1's pubkey1
  txn.commands.push_back(std::make_shared<CreateAccount>(createAccount));

  block = Block();
  block.transactions.push_back(txn);
  block.height = 3;
  block.prev_hash = block2hash;
  auto block3hash = iroha::hash(block);
  block.hash = block3hash;
  block.txs_number = block.transactions.size();
=======
  auto txn3 = TestTransactionBuilder()
                  .creatorAccountId("admin2")
                  .createAccount("user2", "domain", pubkey1)
                  .build();
>>>>>>> 00ee40c4

  auto block3 =
      TestBlockBuilder()
          .transactions(std::vector<shared_model::proto::Transaction>({txn3}))
          .height(3)
          .prevHash(block2.hash())
          .txNumber(1)
          .build();

  apply(storage, block3);

  {
    auto account1 = wsv->getAccount(user1id);
    ASSERT_TRUE(account1);

    auto account2 = wsv->getAccount(user2id);
    ASSERT_TRUE(account2);

    auto signatories1 = wsv->getSignatories(user1id);
    ASSERT_TRUE(signatories1);
    ASSERT_EQ(signatories1->size(), 2);
    ASSERT_EQ(signatories1->at(0),
              iroha::pubkey_t::from_string(toBinaryString(pubkey1)));
    ASSERT_EQ(signatories1->at(1),
              iroha::pubkey_t::from_string(toBinaryString(pubkey2)));

    auto signatories2 = wsv->getSignatories(user2id);
    ASSERT_TRUE(signatories2);
    ASSERT_EQ(signatories2->size(), 1);
    ASSERT_EQ(signatories2->at(0),
              iroha::pubkey_t::from_string(toBinaryString(pubkey1)));
  }

  // 4th tx (remove pubkey1 from user1)
<<<<<<< HEAD
  txn = Transaction();
  txn.creator_account_id = user1id;

  auto removeSignatory = RemoveSignatory();
  removeSignatory.account_id = user1id;
  removeSignatory.pubkey = pubkey1.template makeOldModel<iroha::pubkey_t>();
  txn.commands.push_back(std::make_shared<RemoveSignatory>(removeSignatory));

  block = Block();
  block.transactions.push_back(txn);
  block.height = 4;
  block.prev_hash = block3hash;
  auto block4hash = iroha::hash(block);
  block.hash = block4hash;
  block.txs_number = block.transactions.size();
=======
  auto txn4 = TestTransactionBuilder()
                  .creatorAccountId(user1id)
                  .removeSignatory(user1id, pubkey1)
                  .build();
>>>>>>> 00ee40c4

  auto block4 =
      TestBlockBuilder()
          .transactions(std::vector<shared_model::proto::Transaction>({txn4}))
          .height(4)
          .prevHash(block3.hash())
          .txNumber(1)
          .build();

  apply(storage, block4);

  {
    auto account = wsv->getAccount(user1id);
    ASSERT_TRUE(account);

    // user1 has only pubkey2.
    auto signatories1 = wsv->getSignatories(user1id);
    ASSERT_TRUE(signatories1);
    ASSERT_EQ(signatories1->size(), 1);
    ASSERT_EQ(signatories1->at(0),
              iroha::pubkey_t::from_string(toBinaryString(pubkey2)));

    // user2 still has pubkey1.
    auto signatories2 = wsv->getSignatories(user2id);
    ASSERT_TRUE(signatories2);
    ASSERT_EQ(signatories2->size(), 1);
    ASSERT_EQ(signatories2->at(0),
              iroha::pubkey_t::from_string(toBinaryString(pubkey1)));
  }

  // 5th tx (add sig2 to user2 and set quorum = 1)
<<<<<<< HEAD
  txn = Transaction();
  txn.creator_account_id = user2id;

  addSignatory = AddSignatory();
  addSignatory.account_id = user2id;
  addSignatory.pubkey = pubkey2.template makeOldModel<iroha::pubkey_t>();
  txn.commands.push_back(std::make_shared<AddSignatory>(addSignatory));

  auto seqQuorum = SetQuorum();
  seqQuorum.account_id = user2id;
  seqQuorum.new_quorum = 2;
  txn.commands.push_back(std::make_shared<SetQuorum>(seqQuorum));

  block = Block();
  block.transactions.push_back(txn);
  block.height = 5;
  block.prev_hash = block4hash;
  auto block5hash = iroha::hash(block);
  block.hash = block5hash;
  block.txs_number = block.transactions.size();

  apply(storage, block);
=======
  auto txn5 = TestTransactionBuilder()
                  .creatorAccountId(user1id)
                  .addSignatory(user2id, pubkey2)
                  .setAccountQuorum(user2id, 2)
                  .build();

  auto block5 =
      TestBlockBuilder()
          .transactions(std::vector<shared_model::proto::Transaction>({txn5}))
          .height(5)
          .prevHash(block4.hash())
          .txNumber(1)
          .build();

  apply(storage, block5);
>>>>>>> 00ee40c4

  {
    auto account_opt = wsv->getAccount(user2id);
    ASSERT_TRUE(account_opt);
    auto &account = account_opt.value();
    ASSERT_EQ(account->quorum(), 2);

    // user2 has pubkey1 and pubkey2.
    auto signatories = wsv->getSignatories(user2id);
    ASSERT_TRUE(signatories);
    ASSERT_EQ(signatories->size(), 2);
    ASSERT_EQ(signatories->at(0),
              iroha::pubkey_t::from_string(toBinaryString(pubkey1)));
    ASSERT_EQ(signatories->at(1),
              iroha::pubkey_t::from_string(toBinaryString(pubkey2)));
  }

  // 6th tx (remove sig2 fro user2: This must success)
<<<<<<< HEAD
  txn = Transaction();
  txn.creator_account_id = user2id;

  removeSignatory = RemoveSignatory();
  removeSignatory.account_id = user2id;
  removeSignatory.pubkey = pubkey2.template makeOldModel<iroha::pubkey_t>();
  txn.commands.push_back(std::make_shared<RemoveSignatory>(removeSignatory));

  block = Block();
  block.transactions.push_back(txn);
  block.height = 6;
  block.prev_hash = block5hash;
  auto block6hash = iroha::hash(block);
  block.hash = block6hash;
  block.txs_number = block.transactions.size();

  apply(storage, block);
=======
  auto txn6 = TestTransactionBuilder()
                  .creatorAccountId(user2id)
                  .removeSignatory(user2id, pubkey2)
                  .setAccountQuorum(user2id, 2)
                  .build();

  auto block6 =
      TestBlockBuilder()
          .transactions(std::vector<shared_model::proto::Transaction>({txn6}))
          .height(6)
          .prevHash(block5.hash())
          .txNumber(1)
          .build();

  apply(storage, block6);
>>>>>>> 00ee40c4

  {
    // user2 only has pubkey1.
    auto signatories = wsv->getSignatories(user2id);
    ASSERT_TRUE(signatories);
    ASSERT_EQ(signatories->size(), 1);
    ASSERT_EQ(signatories->at(0),
              iroha::pubkey_t::from_string(toBinaryString(pubkey1)));
  }
}

<<<<<<< HEAD
Block getBlock() {
  Transaction txn;
  txn.creator_account_id = "adminone";
  AddPeer add_peer;
  add_peer.peer.address = "192.168.0.0:10001";
  txn.commands.push_back(std::make_shared<AddPeer>(add_peer));
  Block block;
  block.transactions.push_back(txn);
  block.height = 1;
  block.prev_hash.fill(0);
  auto block1hash = iroha::hash(block);
  block.txs_number = block.transactions.size();
  block.hash = block1hash;
=======
shared_model::proto::Block getBlock() {
  auto txn = TestTransactionBuilder()
                 .creatorAccountId("admin1")
                 .addPeer("192.168.0.0", fake_pubkey)
                 .build();

  auto block =
      TestBlockBuilder()
          .transactions(std::vector<shared_model::proto::Transaction>({txn}))
          .height(1)
          .prevHash(fake_hash)
          .txNumber(1)
          .build();
>>>>>>> 00ee40c4
  return block;
}

TEST_F(AmetsuchiTest, TestingStorageWhenInsertBlock) {
  auto log = logger::testLog("TestStorage");
  log->info(
      "Test case: create storage "
      "=> insert block "
      "=> assert that inserted");
  std::shared_ptr<StorageImpl> storage;
  auto storageResult = StorageImpl::create(block_store_path, pgopt_);
  storageResult.match(
      [&](iroha::expected::Value<std::shared_ptr<StorageImpl>> &_storage) {
        storage = _storage.value;
      },
      [](iroha::expected::Error<std::string> &error) {
        FAIL() << "StorageImpl: " << error.error;
      });
  ASSERT_TRUE(storage);
  auto wsv = storage->getWsvQuery();
  ASSERT_EQ(0, wsv->getPeers().value().size());

  log->info("Try insert block");

  auto inserted = storage->insertBlock(
      *std::unique_ptr<iroha::model::Block>(getBlock().makeOldModel()));
  ASSERT_TRUE(inserted);

  log->info("Request ledger information");

  ASSERT_NE(0, wsv->getPeers().value().size());

  log->info("Drop ledger");

  storage->dropStorage();
}

TEST_F(AmetsuchiTest, TestingStorageWhenDropAll) {
  auto logger = logger::testLog("TestStorage");
  logger->info(
      "Test case: create storage "
      "=> insert block "
      "=> assert that written"
      " => drop all "
      "=> assert that all deleted ");

  auto log = logger::testLog("TestStorage");
  log->info(
      "Test case: create storage "
      "=> insert block "
      "=> assert that inserted");
  std::shared_ptr<StorageImpl> storage;
  auto storageResult = StorageImpl::create(block_store_path, pgopt_);
  storageResult.match(
      [&](iroha::expected::Value<std::shared_ptr<StorageImpl>> &_storage) {
        storage = _storage.value;
      },
      [](iroha::expected::Error<std::string> &error) {
        FAIL() << "StorageImpl: " << error.error;
      });
  ASSERT_TRUE(storage);
  auto wsv = storage->getWsvQuery();
  ASSERT_EQ(0, wsv->getPeers().value().size());

  log->info("Try insert block");

  auto inserted = storage->insertBlock(
      *std::unique_ptr<iroha::model::Block>(getBlock().makeOldModel()));
  ASSERT_TRUE(inserted);

  log->info("Request ledger information");

  ASSERT_NE(0, wsv->getPeers().value().size());

  log->info("Drop ledger");

  storage->dropStorage();

  ASSERT_EQ(0, wsv->getPeers().value().size());
  std::shared_ptr<StorageImpl> new_storage;
  auto new_storageResult = StorageImpl::create(block_store_path, pgopt_);
  storageResult.match(
      [&](iroha::expected::Value<std::shared_ptr<StorageImpl>> &_storage) {
        new_storage = _storage.value;
      },
      [](iroha::expected::Error<std::string> &error) {
        FAIL() << "StorageImpl: " << error.error;
      });
  ASSERT_EQ(0, wsv->getPeers().value().size());
  new_storage->dropStorage();
}

/**
 * @given initialized storage
 * @when insert block with 2 transactions in
 * @then both of them are found with getTxByHashSync call by hash. Transaction
 * with some other hash is not found.
 */
TEST_F(AmetsuchiTest, FindTxByHashTest) {
  std::shared_ptr<StorageImpl> storage;
  auto storageResult = StorageImpl::create(block_store_path, pgopt_);
  storageResult.match(
      [&](iroha::expected::Value<std::shared_ptr<StorageImpl>> &_storage) {
        storage = _storage.value;
      },
      [](iroha::expected::Error<std::string> &error) {
        FAIL() << "StorageImpl: " << error.error;
      });
  ASSERT_TRUE(storage);
  auto blocks = storage->getBlockQuery();

  shared_model::crypto::PublicKey pubkey1(std::string("1", 32));
  shared_model::crypto::PublicKey pubkey2(std::string("2", 32));

  auto txn1 =
      TestTransactionBuilder()
          .creatorAccountId("admin1")
          .createRole("user",
                      std::set<std::string>{
                          can_add_peer, can_create_asset, can_get_my_account})
          .createDomain("domain", "user")
          .createAccount("user1", "domain", pubkey1)
          .build();

  auto txn2 =
      TestTransactionBuilder()
          .creatorAccountId("admin1")
          .createRole("user2",
                      std::set<std::string>{
                          can_add_peer, can_create_asset, can_get_my_account})
          .createDomain("domain2", "user")
          .build();

  auto block = TestBlockBuilder()
                   .transactions(std::vector<shared_model::proto::Transaction>(
                       {txn1, txn2}))
                   .height(1)
                   .prevHash(fake_hash)
                   .txNumber(2)
                   .build();

  apply(storage, block);

  // TODO: 31.10.2017 luckychess move tx3hash case into a separate test after
  // ametsuchi_test redesign
  auto tx1hash = txn1.hash();
  auto tx2hash = txn2.hash();
  auto tx3hash = shared_model::crypto::Hash("some garbage");

  auto tx1check = *blocks->getTxByHashSync(tx1hash);

  auto tx1 = *blocks->getTxByHashSync(tx1hash);
  auto tx2 = *blocks->getTxByHashSync(tx2hash);

  ASSERT_EQ(*tx1.operator->(), txn1);
  ASSERT_EQ(*tx2.operator->(), txn2);
  ASSERT_EQ(blocks->getTxByHashSync(tx3hash), boost::none);
}

/**
 * @given initialized storage for ordering service
 * @when save proposal height
 * @then load proposal height and ensure it is correct
 */
TEST_F(AmetsuchiTest, OrderingServicePersistentStorageTest) {
  std::shared_ptr<iroha::ametsuchi::PostgresOrderingServicePersistentState>
      ordering_state;
  iroha::ametsuchi::PostgresOrderingServicePersistentState::create(pgopt_)
      .match([&](iroha::expected::Value<std::shared_ptr<
                     iroha::ametsuchi::PostgresOrderingServicePersistentState>>
                     &_storage) { ordering_state = _storage.value; },
             [](iroha::expected::Error<std::string> &error) {
               FAIL() << "PostgresOrderingServicePersistentState: "
                      << error.error;
             });
  ASSERT_TRUE(ordering_state);

  ordering_state->resetState();
  ASSERT_EQ(2, ordering_state->loadProposalHeight().value());
  ASSERT_TRUE(ordering_state->saveProposalHeight(11));
  ASSERT_EQ(11, ordering_state->loadProposalHeight().value());
  ASSERT_TRUE(ordering_state->saveProposalHeight(33));
  ASSERT_EQ(33, ordering_state->loadProposalHeight().value());
  ordering_state->resetState();
  ASSERT_EQ(2, ordering_state->loadProposalHeight().value());
}

/**
 * @given initialized storage for ordering service
 * @when save proposal height
 * @then load proposal height and ensure it is correct
 */
TEST_F(AmetsuchiTest, OrderingServicePersistentStorageRestartTest) {
  std::shared_ptr<iroha::ametsuchi::PostgresOrderingServicePersistentState>
      ordering_state;
  iroha::ametsuchi::PostgresOrderingServicePersistentState::create(pgopt_)
      .match([&](iroha::expected::Value<std::shared_ptr<
                     iroha::ametsuchi::PostgresOrderingServicePersistentState>>
                     &_storage) { ordering_state = _storage.value; },
             [](iroha::expected::Error<std::string> &error) {
               FAIL() << "PostgresOrderingServicePersistentState: "
                      << error.error;
             });
  ASSERT_TRUE(ordering_state);

  ordering_state->resetState();
  ASSERT_EQ(2, ordering_state->loadProposalHeight().value());
  ASSERT_TRUE(ordering_state->saveProposalHeight(11));
  ASSERT_EQ(11, ordering_state->loadProposalHeight().value());

  // restart Ordering Service Storage
  ordering_state.reset();
  iroha::ametsuchi::PostgresOrderingServicePersistentState::create(pgopt_)
      .match([&](iroha::expected::Value<std::shared_ptr<
                     iroha::ametsuchi::PostgresOrderingServicePersistentState>>
                     &_storage) { ordering_state = _storage.value; },
             [](iroha::expected::Error<std::string> &error) {
               FAIL() << "PostgresOrderingServicePersistentState: "
                      << error.error;
             });
  ASSERT_TRUE(ordering_state);
  ASSERT_EQ(11, ordering_state->loadProposalHeight().value());
}

/**
 * @given 2 different initialized storages for ordering service
 * @when save proposal height to the first one
 * @then the state is consistent
 */
TEST_F(AmetsuchiTest,
       OrderingServicePersistentStorageDifferentConnectionsTest) {
  std::shared_ptr<iroha::ametsuchi::PostgresOrderingServicePersistentState>
      ordering_state_1;
  iroha::ametsuchi::PostgresOrderingServicePersistentState::create(pgopt_)
      .match([&](iroha::expected::Value<std::shared_ptr<
                     iroha::ametsuchi::PostgresOrderingServicePersistentState>>
                     &_storage) { ordering_state_1 = _storage.value; },
             [](iroha::expected::Error<std::string> &error) {
               FAIL() << "PostgresOrderingServicePersistentState: "
                      << error.error;
             });
  ASSERT_TRUE(ordering_state_1);

  std::shared_ptr<iroha::ametsuchi::PostgresOrderingServicePersistentState>
      ordering_state_2;
  iroha::ametsuchi::PostgresOrderingServicePersistentState::create(pgopt_)
      .match([&](iroha::expected::Value<std::shared_ptr<
                     iroha::ametsuchi::PostgresOrderingServicePersistentState>>
                     &_storage) { ordering_state_2 = _storage.value; },
             [](iroha::expected::Error<std::string> &error) {
               FAIL() << "PostgresOrderingServicePersistentState: "
                      << error.error;
             });
  ASSERT_TRUE(ordering_state_2);

  ordering_state_2->resetState();
  ASSERT_EQ(2, ordering_state_1->loadProposalHeight().value());
  ASSERT_EQ(2, ordering_state_2->loadProposalHeight().value());
  ASSERT_TRUE(ordering_state_1->saveProposalHeight(11));
  ASSERT_EQ(11, ordering_state_1->loadProposalHeight().value());
  ASSERT_EQ(11, ordering_state_2->loadProposalHeight().value());

  ordering_state_2->resetState();
  ASSERT_EQ(2, ordering_state_1->loadProposalHeight().value());
  ASSERT_EQ(2, ordering_state_2->loadProposalHeight().value());
  ASSERT_TRUE(ordering_state_2->saveProposalHeight(42));
  ASSERT_EQ(42, ordering_state_1->loadProposalHeight().value());
  ASSERT_EQ(42, ordering_state_2->loadProposalHeight().value());
}<|MERGE_RESOLUTION|>--- conflicted
+++ resolved
@@ -306,14 +306,10 @@
   auto peers = wsv->getPeers();
   ASSERT_TRUE(peers);
   ASSERT_EQ(peers->size(), 1);
-<<<<<<< HEAD
-  ASSERT_EQ(*std::unique_ptr<iroha::model::Peer>(peers->at(0)->makeOldModel()), addPeer.peer);
-=======
   ASSERT_EQ(peers->at(0).address, "192.168.9.1:50051");
 
   auto pubkey = iroha::blob_t<32>::from_string(zero_string);
   ASSERT_EQ(peers->at(0).pubkey, pubkey);
->>>>>>> 00ee40c4
 }
 
 TEST_F(AmetsuchiTest, queryGetAccountAssetTransactionsTest) {
@@ -464,54 +460,13 @@
   ASSERT_TRUE(storage);
   auto wsv = storage->getWsvQuery();
 
-<<<<<<< HEAD
-  shared_model::interface::types::PubkeyType pubkey1(std::string(32, '1')), pubkey2(std::string(32, '2'));
-=======
   shared_model::crypto::PublicKey pubkey1(std::string("1", 32));
   shared_model::crypto::PublicKey pubkey2(std::string("2", 32));
->>>>>>> 00ee40c4
 
   auto user1id = "userone@domain";
   auto user2id = "usertwo@domain";
 
   // 1st tx (create user1 with pubkey1)
-<<<<<<< HEAD
-  CreateRole createRole;
-  createRole.role_name = "user";
-  createRole.permissions = {can_add_peer, can_create_asset, can_get_my_account};
-
-  Transaction txn;
-  txn.creator_account_id = "adminone";
-
-  txn.commands.push_back(std::make_shared<CreateRole>(createRole));
-  CreateDomain createDomain;
-  createDomain.domain_id = "domain";
-  createDomain.user_default_role = "user";
-  txn.commands.push_back(std::make_shared<CreateDomain>(createDomain));
-
-  CreateAccount createAccount;
-  createAccount.account_name = "userone";
-  createAccount.domain_id = "domain";
-  createAccount.pubkey = pubkey1.template makeOldModel<iroha::pubkey_t>();
-  txn.commands.push_back(std::make_shared<CreateAccount>(createAccount));
-
-  Block block;
-  block.transactions.push_back(txn);
-  block.height = 1;
-  block.prev_hash.fill(0);
-  auto block1hash = iroha::hash(block);
-  block.hash = block1hash;
-  block.txs_number = block.transactions.size();
-
-  apply(storage, block);
-
-  {
-    auto account_opt = wsv->getAccount(user1id);
-    ASSERT_TRUE(account_opt);
-    auto account = account_opt.value();
-    ASSERT_EQ(account->accountId(), user1id);
-    ASSERT_EQ(account->domainId(), createAccount.domain_id);
-=======
   auto txn1 =
       TestTransactionBuilder()
           .creatorAccountId("admin1")
@@ -532,11 +487,11 @@
   apply(storage, block1);
 
   {
-    auto account = wsv->getAccount(user1id);
-    ASSERT_TRUE(account);
-    ASSERT_EQ(account->account_id, user1id);
-    ASSERT_EQ(account->domain_id, "domain");
->>>>>>> 00ee40c4
+    auto account_opt = wsv->getAccount(user1id);
+    ASSERT_TRUE(account_opt);
+    auto account = account_opt.value();
+    ASSERT_EQ(account->accountId(), user1id);
+    ASSERT_EQ(account->domainId(), createAccount.domain_id);
 
     auto signatories = wsv->getSignatories(user1id);
     ASSERT_TRUE(signatories);
@@ -546,28 +501,10 @@
   }
 
   // 2nd tx (add sig2 to user1)
-<<<<<<< HEAD
-  txn = Transaction();
-  txn.creator_account_id = user1id;
-
-  auto addSignatory = AddSignatory();
-  addSignatory.account_id = user1id;
-  addSignatory.pubkey = pubkey2.template makeOldModel<iroha::pubkey_t>();
-  txn.commands.push_back(std::make_shared<AddSignatory>(addSignatory));
-
-  block = Block();
-  block.transactions.push_back(txn);
-  block.height = 2;
-  block.prev_hash = block1hash;
-  auto block2hash = iroha::hash(block);
-  block.hash = block2hash;
-  block.txs_number = block.transactions.size();
-=======
   auto txn2 = TestTransactionBuilder()
                   .creatorAccountId(user1id)
                   .addSignatory(user1id, pubkey2)
                   .build();
->>>>>>> 00ee40c4
 
   auto block2 =
       TestBlockBuilder()
@@ -593,29 +530,10 @@
   }
 
   // 3rd tx (create user2 with pubkey1 that is same as user1's key)
-<<<<<<< HEAD
-  txn = Transaction();
-  txn.creator_account_id = "admintwo";
-
-  createAccount = CreateAccount();
-  createAccount.account_name = "usertwo";
-  createAccount.domain_id = "domain";
-  createAccount.pubkey = pubkey1.template makeOldModel<iroha::pubkey_t>();  // same as user1's pubkey1
-  txn.commands.push_back(std::make_shared<CreateAccount>(createAccount));
-
-  block = Block();
-  block.transactions.push_back(txn);
-  block.height = 3;
-  block.prev_hash = block2hash;
-  auto block3hash = iroha::hash(block);
-  block.hash = block3hash;
-  block.txs_number = block.transactions.size();
-=======
   auto txn3 = TestTransactionBuilder()
-                  .creatorAccountId("admin2")
-                  .createAccount("user2", "domain", pubkey1)
+                  .creatorAccountId("admintwo")
+                  .createAccount("usertwo", "domain", pubkey1)
                   .build();
->>>>>>> 00ee40c4
 
   auto block3 =
       TestBlockBuilder()
@@ -650,28 +568,10 @@
   }
 
   // 4th tx (remove pubkey1 from user1)
-<<<<<<< HEAD
-  txn = Transaction();
-  txn.creator_account_id = user1id;
-
-  auto removeSignatory = RemoveSignatory();
-  removeSignatory.account_id = user1id;
-  removeSignatory.pubkey = pubkey1.template makeOldModel<iroha::pubkey_t>();
-  txn.commands.push_back(std::make_shared<RemoveSignatory>(removeSignatory));
-
-  block = Block();
-  block.transactions.push_back(txn);
-  block.height = 4;
-  block.prev_hash = block3hash;
-  auto block4hash = iroha::hash(block);
-  block.hash = block4hash;
-  block.txs_number = block.transactions.size();
-=======
   auto txn4 = TestTransactionBuilder()
                   .creatorAccountId(user1id)
                   .removeSignatory(user1id, pubkey1)
                   .build();
->>>>>>> 00ee40c4
 
   auto block4 =
       TestBlockBuilder()
@@ -703,30 +603,6 @@
   }
 
   // 5th tx (add sig2 to user2 and set quorum = 1)
-<<<<<<< HEAD
-  txn = Transaction();
-  txn.creator_account_id = user2id;
-
-  addSignatory = AddSignatory();
-  addSignatory.account_id = user2id;
-  addSignatory.pubkey = pubkey2.template makeOldModel<iroha::pubkey_t>();
-  txn.commands.push_back(std::make_shared<AddSignatory>(addSignatory));
-
-  auto seqQuorum = SetQuorum();
-  seqQuorum.account_id = user2id;
-  seqQuorum.new_quorum = 2;
-  txn.commands.push_back(std::make_shared<SetQuorum>(seqQuorum));
-
-  block = Block();
-  block.transactions.push_back(txn);
-  block.height = 5;
-  block.prev_hash = block4hash;
-  auto block5hash = iroha::hash(block);
-  block.hash = block5hash;
-  block.txs_number = block.transactions.size();
-
-  apply(storage, block);
-=======
   auto txn5 = TestTransactionBuilder()
                   .creatorAccountId(user1id)
                   .addSignatory(user2id, pubkey2)
@@ -742,7 +618,6 @@
           .build();
 
   apply(storage, block5);
->>>>>>> 00ee40c4
 
   {
     auto account_opt = wsv->getAccount(user2id);
@@ -761,25 +636,6 @@
   }
 
   // 6th tx (remove sig2 fro user2: This must success)
-<<<<<<< HEAD
-  txn = Transaction();
-  txn.creator_account_id = user2id;
-
-  removeSignatory = RemoveSignatory();
-  removeSignatory.account_id = user2id;
-  removeSignatory.pubkey = pubkey2.template makeOldModel<iroha::pubkey_t>();
-  txn.commands.push_back(std::make_shared<RemoveSignatory>(removeSignatory));
-
-  block = Block();
-  block.transactions.push_back(txn);
-  block.height = 6;
-  block.prev_hash = block5hash;
-  auto block6hash = iroha::hash(block);
-  block.hash = block6hash;
-  block.txs_number = block.transactions.size();
-
-  apply(storage, block);
-=======
   auto txn6 = TestTransactionBuilder()
                   .creatorAccountId(user2id)
                   .removeSignatory(user2id, pubkey2)
@@ -795,7 +651,6 @@
           .build();
 
   apply(storage, block6);
->>>>>>> 00ee40c4
 
   {
     // user2 only has pubkey1.
@@ -807,24 +662,9 @@
   }
 }
 
-<<<<<<< HEAD
-Block getBlock() {
-  Transaction txn;
-  txn.creator_account_id = "adminone";
-  AddPeer add_peer;
-  add_peer.peer.address = "192.168.0.0:10001";
-  txn.commands.push_back(std::make_shared<AddPeer>(add_peer));
-  Block block;
-  block.transactions.push_back(txn);
-  block.height = 1;
-  block.prev_hash.fill(0);
-  auto block1hash = iroha::hash(block);
-  block.txs_number = block.transactions.size();
-  block.hash = block1hash;
-=======
 shared_model::proto::Block getBlock() {
   auto txn = TestTransactionBuilder()
-                 .creatorAccountId("admin1")
+                 .creatorAccountId("adminone")
                  .addPeer("192.168.0.0", fake_pubkey)
                  .build();
 
@@ -835,7 +675,6 @@
           .prevHash(fake_hash)
           .txNumber(1)
           .build();
->>>>>>> 00ee40c4
   return block;
 }
 
