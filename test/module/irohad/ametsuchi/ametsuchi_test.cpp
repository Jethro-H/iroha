--- conflicted
+++ resolved
@@ -18,8 +18,6 @@
 #include <gtest/gtest.h>
 #include <boost/range/algorithm/for_each.hpp>
 #include <boost/range/combine.hpp>
-#include "module/shared_model/builders/protobuf/test_block_builder.hpp"
-#include "module/shared_model/builders/protobuf/test_transaction_builder.hpp"
 
 #include "ametsuchi/impl/postgres_block_query.hpp"
 #include "ametsuchi/impl/postgres_ordering_service_persistent_state.hpp"
@@ -40,6 +38,7 @@
 #include "model/sha3_hash.hpp"
 #include "module/irohad/ametsuchi/ametsuchi_fixture.hpp"
 #include "module/shared_model/builders/protobuf/test_block_builder.hpp"
+#include "module/shared_model/builders/protobuf/test_transaction_builder.hpp"
 
 // TODO: 14-02-2018 Alexey Chernyshov remove this after relocation to
 // shared_model https://soramitsu.atlassian.net/browse/IR-880
@@ -169,7 +168,7 @@
       [](iroha::expected::Error<std::string> &error) {
         FAIL() << "MutableStorage: " << error.error;
       });
-  ms->apply(*std::unique_ptr<iroha::model::Block>(block.makeOldModel()),
+  ms->apply(block,
             [](const auto &, auto &, const auto &) { return true; });
   storage->commit(std::move(ms));
 }
@@ -188,12 +187,8 @@
   ASSERT_TRUE(storage);
   auto blocks = storage->getBlockQuery();
 
-<<<<<<< HEAD
-  auto block = TestBlockBuilder().height(1).build();
-=======
   auto block = TestBlockBuilder().height(1).prevHash(fake_hash).build();
 
->>>>>>> 00ee40c4
   apply(storage, block);
 
   auto completed_wrapper =
@@ -223,68 +218,6 @@
   std::string account, src_account, dest_account, asset;
   iroha::Amount amount;
 
-<<<<<<< HEAD
-  // Tx 1
-  Transaction txn;
-  txn.creator_account_id = "admin1";
-
-  // Create domain ru
-  txn.commands.push_back(std::make_shared<CreateRole>(
-      "user",
-      std::set<std::string>{
-          can_add_peer, can_create_asset, can_get_my_account}));
-  txn.commands.push_back(std::make_shared<CreateDomain>(domain, "user"));
-
-  // Create account user1
-  txn.commands.push_back(cmd_gen.generateCreateAccount(user1name, domain, {}));
-
-  // Compose block
-  Block old_block;
-  old_block.transactions.push_back(txn);
-  old_block.height = 1;
-  old_block.prev_hash.fill(0);
-  auto block1hash = iroha::hash(old_block);
-  old_block.hash = block1hash;
-  old_block.txs_number = old_block.transactions.size();
-
-  auto block = shared_model::proto::from_old(old_block);
-  apply(storage, block);
-
-  validateAccount(wsv, user1id, domain);
-
-  // Tx 2
-  txn = Transaction();
-  txn.creator_account_id = "admin2";
-
-  // Create account user2
-  txn.commands.push_back(cmd_gen.generateCreateAccount(user2name, domain, {}));
-
-  // Create asset RUB#ru
-  txn.commands.push_back(cmd_gen.generateCreateAsset(assetname, domain, 2));
-
-  // Add RUB#ru to user1
-  txn.commands.push_back(cmd_gen.generateAddAssetQuantity(
-      user1id, assetid, iroha::Amount(150, 2)));
-
-  // Transfer asset from user 1
-  txn.commands.push_back(cmd_gen.generateTransferAsset(
-      user1id, user2id, assetid, iroha::Amount(100, 2)));
-
-  // Compose block
-  old_block = Block();
-  old_block.transactions.push_back(txn);
-  old_block.height = 2;
-  old_block.prev_hash = block1hash;
-  auto block2hash = iroha::hash(old_block);
-  old_block.hash = block2hash;
-  old_block.txs_number = old_block.transactions.size();
-
-  auto block2 = shared_model::proto::from_old(old_block);
-  apply(storage, block2);
-
-  validateAccountAsset(wsv, user1id, assetid, iroha::Amount(50, 2));
-  validateAccountAsset(wsv, user2id, assetid, iroha::Amount(100, 2));
-=======
   // Block 1
   auto block1 =
       TestBlockBuilder()
@@ -329,20 +262,12 @@
       wsv, user1id, assetid, *iroha::Amount::createFromString("50.0"));
   validateAccountAsset(
       wsv, user2id, assetid, *iroha::Amount::createFromString("100.0"));
->>>>>>> 00ee40c4
 
   // Block store tests
   auto hashes = {block1.hash(), block2.hash()};
   validateCalls(blocks->getBlocks(1, 2),
-<<<<<<< HEAD
-                [ i = 0, &hashes ](auto eachBlock) mutable {
-                  // TODO: 14-02-2018 Alexey Chernyshov uncomment this after relocation to
-                  // shared_model https://soramitsu.atlassian.net/browse/IR-880
-//                EXPECT_EQ(*(hashes.begin() + i), eachBlock.hash);
-=======
                 [i = 0, &hashes](auto eachBlock) mutable {
                   EXPECT_EQ(*(hashes.begin() + i), eachBlock->hash());
->>>>>>> 00ee40c4
                   ++i;
                 },
                 2);
@@ -374,19 +299,13 @@
                  .addPeer("192.168.9.1:50051", fake_pubkey)
                  .build();
 
-<<<<<<< HEAD
-  Block old_block;
-  old_block.transactions.push_back(txn);
-=======
   auto block =
       TestBlockBuilder()
           .txNumber(1)
           .transactions(std::vector<shared_model::proto::Transaction>{txn})
           .prevHash(fake_hash)
           .build();
->>>>>>> 00ee40c4
-
-  auto block = shared_model::proto::from_old(old_block);
+
   apply(storage, block);
 
   auto peers = wsv->getPeers();
@@ -422,44 +341,6 @@
   iroha::Amount amount;
 
   // 1st tx
-<<<<<<< HEAD
-  Transaction txn;
-  txn.creator_account_id = admin;
-
-  // Create domain
-  txn.commands.push_back(std::make_shared<CreateRole>(
-      "user",
-      std::set<std::string>{
-          can_add_peer, can_create_asset, can_get_my_account}));
-  txn.commands.push_back(cmd_gen.generateCreateDomain(domain, "user"));
-
-  // Create accounts
-  for (const auto &name : {user1name, user2name, user3name}) {
-    txn.commands.push_back(cmd_gen.generateCreateAccount(name, domain, {}));
-  }
-
-  // Create assets
-  for (const auto &name : {asset1name, asset2name}) {
-    txn.commands.push_back(cmd_gen.generateCreateAsset(name, domain, 2));
-  }
-
-  // Add amounts to users
-  txn.commands.push_back(cmd_gen.generateAddAssetQuantity(
-      user1id, asset1id, iroha::Amount(300, 2)));
-  txn.commands.push_back(cmd_gen.generateAddAssetQuantity(
-      user2id, asset2id, iroha::Amount(250, 2)));
-
-  Block old_block;
-  old_block.transactions.push_back(txn);
-  old_block.height = 1;
-  old_block.prev_hash.fill(0);
-  auto block1hash = iroha::hash(old_block);
-  old_block.hash = block1hash;
-  old_block.txs_number = static_cast<uint16_t>(old_block.transactions.size());
-
-  auto block = shared_model::proto::from_old(old_block);
-  apply(storage, block);
-=======
   auto txn1 =
       TestTransactionBuilder()
           .creatorAccountId(admin)
@@ -485,7 +366,6 @@
           .build();
 
   apply(storage, block1);
->>>>>>> 00ee40c4
 
   // Check querying accounts
   for (const auto &id : {user1id, user2id, user3id}) {
@@ -499,24 +379,6 @@
       wsv, user2id, asset2id, *iroha::Amount::createFromString("250.0"));
 
   // 2th tx (user1 -> user2 # asset1)
-<<<<<<< HEAD
-  txn = Transaction();
-  txn.creator_account_id = user1id;
-
-  // Create transfer asset from user 1 to user 2
-  txn.commands.push_back(cmd_gen.generateTransferAsset(
-      user1id, user2id, asset1id, iroha::Amount(120, 2)));
-
-  old_block = Block();
-  old_block.transactions.push_back(txn);
-  old_block.height = 2;
-  old_block.prev_hash = block1hash;
-  auto block2hash = iroha::hash(old_block);
-  old_block.hash = block2hash;
-  old_block.txs_number = static_cast<uint16_t>(old_block.transactions.size());
-
-  auto block2 = shared_model::proto::from_old(old_block);
-=======
   auto txn2 =
       TestTransactionBuilder()
           .creatorAccountId(user1id)
@@ -530,7 +392,6 @@
           .txNumber(1)
           .build();
 
->>>>>>> 00ee40c4
   apply(storage, block2);
 
   // Check account asset after transfer assets
@@ -542,30 +403,6 @@
   // 3rd tx
   //   (user2 -> user3 # asset2)
   //   (user2 -> user1 # asset2)
-<<<<<<< HEAD
-  txn = Transaction();
-  txn.creator_account_id = user2id;
-
-  txn.commands.push_back(cmd_gen.generateTransferAsset(
-      user2id, user3id, asset2id, iroha::Amount(150, 2)));
-  txn.commands.push_back(cmd_gen.generateTransferAsset(
-      user2id, user1id, asset2id, iroha::Amount(10, 2)));
-
-  old_block = Block();
-  old_block.transactions.push_back(txn);
-  old_block.height = 3;
-  old_block.prev_hash = block2hash;
-  auto block3hash = iroha::hash(old_block);
-  old_block.hash = block3hash;
-  old_block.txs_number = static_cast<uint16_t>(old_block.transactions.size());
-
-  auto block3 = shared_model::proto::from_old(old_block);
-  apply(storage, block3);
-
-  validateAccountAsset(wsv, user2id, asset2id, iroha::Amount(90, 2));
-  validateAccountAsset(wsv, user3id, asset2id, iroha::Amount(150, 2));
-  validateAccountAsset(wsv, user1id, asset2id, iroha::Amount(10, 2));
-=======
   auto txn3 =
       TestTransactionBuilder()
           .creatorAccountId(user2id)
@@ -589,20 +426,12 @@
       wsv, user3id, asset2id, *iroha::Amount::createFromString("150.0"));
   validateAccountAsset(
       wsv, user1id, asset2id, *iroha::Amount::createFromString("10.0"));
->>>>>>> 00ee40c4
 
   // Block store test
   auto hashes = {block1.hash(), block2.hash(), block3.hash()};
   validateCalls(blocks->getBlocks(1, 3),
-<<<<<<< HEAD
-                [ i = 0, &hashes ](auto eachBlock) mutable {
-                  // TODO: 14-02-2018 Alexey Chernyshov uncomment this after relocation to
-                  // shared_model https://soramitsu.atlassian.net/browse/IR-880
-//                  EXPECT_EQ(*(hashes.begin() + i), eachBlock.hash);
-=======
                 [i = 0, &hashes](auto eachBlock) mutable {
                   EXPECT_EQ(*(hashes.begin() + i), eachBlock->hash());
->>>>>>> 00ee40c4
                   ++i;
                 },
                 3);
@@ -643,37 +472,6 @@
   auto user2id = "user2@domain";
 
   // 1st tx (create user1 with pubkey1)
-<<<<<<< HEAD
-  CreateRole createRole;
-  createRole.role_name = "user";
-  createRole.permissions = {can_add_peer, can_create_asset, can_get_my_account};
-
-  Transaction txn;
-  txn.creator_account_id = "admin1";
-
-  txn.commands.push_back(std::make_shared<CreateRole>(createRole));
-  CreateDomain createDomain;
-  createDomain.domain_id = "domain";
-  createDomain.user_default_role = "user";
-  txn.commands.push_back(std::make_shared<CreateDomain>(createDomain));
-
-  CreateAccount createAccount;
-  createAccount.account_name = "user1";
-  createAccount.domain_id = "domain";
-  createAccount.pubkey = pubkey1;
-  txn.commands.push_back(std::make_shared<CreateAccount>(createAccount));
-
-  Block old_block;
-  old_block.transactions.push_back(txn);
-  old_block.height = 1;
-  old_block.prev_hash.fill(0);
-  auto block1hash = iroha::hash(old_block);
-  old_block.hash = block1hash;
-  old_block.txs_number = old_block.transactions.size();
-
-  auto block = shared_model::proto::from_old(old_block);
-  apply(storage, block);
-=======
   auto txn1 =
       TestTransactionBuilder()
           .creatorAccountId("admin1")
@@ -692,7 +490,6 @@
           .build();
 
   apply(storage, block1);
->>>>>>> 00ee40c4
 
   {
     auto account = wsv->getAccount(user1id);
@@ -708,23 +505,6 @@
   }
 
   // 2nd tx (add sig2 to user1)
-<<<<<<< HEAD
-  txn = Transaction();
-  txn.creator_account_id = user1id;
-
-  auto addSignatory = AddSignatory();
-  addSignatory.account_id = user1id;
-  addSignatory.pubkey = pubkey2;
-  txn.commands.push_back(std::make_shared<AddSignatory>(addSignatory));
-
-  old_block = Block();
-  old_block.transactions.push_back(txn);
-  old_block.height = 2;
-  old_block.prev_hash = block1hash;
-  auto block2hash = iroha::hash(old_block);
-  old_block.hash = block2hash;
-  old_block.txs_number = old_block.transactions.size();
-=======
   auto txn2 = TestTransactionBuilder()
                   .creatorAccountId(user1id)
                   .addSignatory(user1id, pubkey2)
@@ -739,10 +519,7 @@
           .build();
 
   apply(storage, block2);
->>>>>>> 00ee40c4
-
-  auto block2 = shared_model::proto::from_old(old_block);
-  apply(storage, block2);
+
   {
     auto account = wsv->getAccount(user1id);
     ASSERT_TRUE(account);
@@ -757,26 +534,6 @@
   }
 
   // 3rd tx (create user2 with pubkey1 that is same as user1's key)
-<<<<<<< HEAD
-  txn = Transaction();
-  txn.creator_account_id = "admin2";
-
-  createAccount = CreateAccount();
-  createAccount.account_name = "user2";
-  createAccount.domain_id = "domain";
-  createAccount.pubkey = pubkey1;  // same as user1's pubkey1
-  txn.commands.push_back(std::make_shared<CreateAccount>(createAccount));
-
-  old_block = Block();
-  old_block.transactions.push_back(txn);
-  old_block.height = 3;
-  old_block.prev_hash = block2hash;
-  auto block3hash = iroha::hash(old_block);
-  old_block.hash = block3hash;
-  old_block.txs_number = old_block.transactions.size();
-
-  auto block3 = shared_model::proto::from_old(old_block);
-=======
   auto txn3 = TestTransactionBuilder()
                   .creatorAccountId("admin2")
                   .createAccount("user2", "domain", pubkey1)
@@ -790,7 +547,6 @@
           .txNumber(1)
           .build();
 
->>>>>>> 00ee40c4
   apply(storage, block3);
 
   {
@@ -816,25 +572,6 @@
   }
 
   // 4th tx (remove pubkey1 from user1)
-<<<<<<< HEAD
-  txn = Transaction();
-  txn.creator_account_id = user1id;
-
-  auto removeSignatory = RemoveSignatory();
-  removeSignatory.account_id = user1id;
-  removeSignatory.pubkey = pubkey1;
-  txn.commands.push_back(std::make_shared<RemoveSignatory>(removeSignatory));
-
-  old_block = Block();
-  old_block.transactions.push_back(txn);
-  old_block.height = 4;
-  old_block.prev_hash = block3hash;
-  auto block4hash = iroha::hash(old_block);
-  old_block.hash = block4hash;
-  old_block.txs_number = old_block.transactions.size();
-
-  auto block4 = shared_model::proto::from_old(old_block);
-=======
   auto txn4 = TestTransactionBuilder()
                   .creatorAccountId(user1id)
                   .removeSignatory(user1id, pubkey1)
@@ -848,7 +585,6 @@
           .txNumber(1)
           .build();
 
->>>>>>> 00ee40c4
   apply(storage, block4);
 
   {
@@ -871,30 +607,6 @@
   }
 
   // 5th tx (add sig2 to user2 and set quorum = 1)
-<<<<<<< HEAD
-  txn = Transaction();
-  txn.creator_account_id = user2id;
-
-  addSignatory = AddSignatory();
-  addSignatory.account_id = user2id;
-  addSignatory.pubkey = pubkey2;
-  txn.commands.push_back(std::make_shared<AddSignatory>(addSignatory));
-
-  auto seqQuorum = SetQuorum();
-  seqQuorum.account_id = user2id;
-  seqQuorum.new_quorum = 2;
-  txn.commands.push_back(std::make_shared<SetQuorum>(seqQuorum));
-
-  old_block = Block();
-  old_block.transactions.push_back(txn);
-  old_block.height = 5;
-  old_block.prev_hash = block4hash;
-  auto block5hash = iroha::hash(old_block);
-  old_block.hash = block5hash;
-  old_block.txs_number = old_block.transactions.size();
-
-  auto block5 = shared_model::proto::from_old(old_block);
-=======
   auto txn5 = TestTransactionBuilder()
                   .creatorAccountId(user1id)
                   .addSignatory(user2id, pubkey2)
@@ -909,7 +621,6 @@
           .txNumber(1)
           .build();
 
->>>>>>> 00ee40c4
   apply(storage, block5);
 
   {
@@ -928,25 +639,6 @@
   }
 
   // 6th tx (remove sig2 fro user2: This must success)
-<<<<<<< HEAD
-  txn = Transaction();
-  txn.creator_account_id = user2id;
-
-  removeSignatory = RemoveSignatory();
-  removeSignatory.account_id = user2id;
-  removeSignatory.pubkey = pubkey2;
-  txn.commands.push_back(std::make_shared<RemoveSignatory>(removeSignatory));
-
-  old_block = Block();
-  old_block.transactions.push_back(txn);
-  old_block.height = 6;
-  old_block.prev_hash = block5hash;
-  auto block6hash = iroha::hash(old_block);
-  old_block.hash = block6hash;
-  old_block.txs_number = old_block.transactions.size();
-
-  auto block6 = shared_model::proto::from_old(old_block);
-=======
   auto txn6 = TestTransactionBuilder()
                   .creatorAccountId(user2id)
                   .removeSignatory(user2id, pubkey2)
@@ -961,7 +653,6 @@
           .txNumber(1)
           .build();
 
->>>>>>> 00ee40c4
   apply(storage, block6);
 
   {
@@ -1098,50 +789,6 @@
   ASSERT_TRUE(storage);
   auto blocks = storage->getBlockQuery();
 
-<<<<<<< HEAD
-  iroha::pubkey_t pubkey1, pubkey2;
-  pubkey1.at(0) = 1;
-  pubkey2.at(0) = 2;
-
-  CreateRole createRole;
-  createRole.role_name = "user";
-  createRole.permissions = {can_add_peer, can_create_asset, can_get_my_account};
-
-  Transaction tx1;
-  tx1.creator_account_id = "admin1";
-
-  tx1.commands.push_back(std::make_shared<CreateRole>(createRole));
-  CreateDomain createDomain;
-  createDomain.domain_id = "domain";
-  createDomain.user_default_role = "user";
-  tx1.commands.push_back(std::make_shared<CreateDomain>(createDomain));
-
-  CreateAccount createAccount;
-  createAccount.account_name = "user1";
-  createAccount.domain_id = "domain";
-  createAccount.pubkey = pubkey1;
-  tx1.commands.push_back(std::make_shared<CreateAccount>(createAccount));
-
-  CreateRole createRole2;
-  createRole2.role_name = "user2";
-  createRole2.permissions = {
-      can_add_peer, can_create_asset, can_get_my_account};
-
-  Transaction tx2;
-  tx2.commands.push_back(std::make_shared<CreateRole>(createRole2));
-  CreateDomain createDomain2;
-  createDomain2.domain_id = "domain2";
-  createDomain2.user_default_role = "user";
-  tx2.commands.push_back(std::make_shared<CreateDomain>(createDomain2));
-
-  Block old_block;
-  old_block.transactions.push_back(tx1);
-  old_block.transactions.push_back(tx2);
-  old_block.height = 1;
-  old_block.prev_hash.fill(0);
-  old_block.txs_number = old_block.transactions.size();
-  old_block.hash = iroha::hash(old_block);
-=======
   shared_model::crypto::PublicKey pubkey1(std::string("1", 32));
   shared_model::crypto::PublicKey pubkey2(std::string("2", 32));
 
@@ -1171,9 +818,7 @@
                    .prevHash(fake_hash)
                    .txNumber(2)
                    .build();
->>>>>>> 00ee40c4
-
-  auto block = shared_model::proto::from_old(old_block);
+
   apply(storage, block);
 
   // TODO: 31.10.2017 luckychess move tx3hash case into a separate test after
