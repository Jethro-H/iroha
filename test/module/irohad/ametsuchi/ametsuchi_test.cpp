/**
 * Copyright Soramitsu Co., Ltd. 2017 All Rights Reserved.
 * http://soramitsu.co.jp
 *
 * Licensed under the Apache License, Version 2.0 (the "License");
 * you may not use this file except in compliance with the License.
 * You may obtain a copy of the License at
 *
 *        http://www.apache.org/licenses/LICENSE-2.0
 *
 * Unless required by applicable law or agreed to in writing, software
 * distributed under the License is distributed on an "AS IS" BASIS,
 * WITHOUT WARRANTIES OR CONDITIONS OF ANY KIND, either express or implied.
 * See the License for the specific language governing permissions and
 * limitations under the License.
 */

#include <gtest/gtest.h>
#include <boost/range/algorithm/for_each.hpp>
#include <boost/range/combine.hpp>

#include "ametsuchi/impl/postgres_block_query.hpp"
#include "ametsuchi/impl/postgres_ordering_service_persistent_state.hpp"
#include "ametsuchi/impl/postgres_wsv_query.hpp"
#include "ametsuchi/mutable_storage.hpp"
#include "builders/protobuf/block.hpp"
#include "builders/protobuf/transaction.hpp"
#include "common/byteutils.hpp"
#include "cryptography/hash_providers/sha3_256.hpp"
#include "framework/test_subscriber.hpp"
#include "model/account.hpp"
#include "model/account_asset.hpp"
#include "model/asset.hpp"
#include "model/commands/all.hpp"
#include "model/converters/pb_block_factory.hpp"
#include "model/domain.hpp"
#include "model/generators/block_generator.hpp"
#include "model/generators/transaction_generator.hpp"
#include "model/peer.hpp"
#include "model/permissions.hpp"
#include "model/sha3_hash.hpp"
#include "module/irohad/ametsuchi/ametsuchi_fixture.hpp"

using namespace iroha::ametsuchi;
using namespace iroha::model;
using namespace framework::test_subscriber;

/**
 * Shortcut to create CallExact observable wrapper, subscribe with given lambda,
 * and validate the number of calls with optional custom output
 * @tparam O observable type
 * @tparam F on_next function type
 * @param o observable object
 * @param f function object
 * @param call_count number of expected calls
 * @param msg custom validation failure message
 */
template <typename O, typename F>
void validateCalls(O &&o,
                   F &&f,
                   uint64_t call_count,
                   const std::string &msg = {}) {
  auto wrap = make_test_subscriber<CallExact>(std::forward<O>(o), call_count);
  wrap.subscribe(std::forward<F>(f));
  ASSERT_TRUE(wrap.validate()) << "Expected " << call_count << " calls" << msg;
}

/**
 * Validate getAccountTransaction with given parameters
 * @tparam B block query type
 * @param blocks block query object
 * @param account id to query
 * @param call_count number of observable calls
 * @param command_count number of commands in transaction
 */
template <typename B>
void validateAccountTransactions(B &&blocks,
                                 const std::string &account,
                                 int call_count,
                                 int command_count) {
  validateCalls(
      blocks->getAccountTransactions(account),
      [&](const auto &tx) { EXPECT_EQ(tx.commands.size(), command_count); },
      call_count,
      " for " + account);
}

/**
 * Validate getAccountAssetTransactions with given parameters
 * @tparam B block query type
 * @param blocks block query object
 * @param account id to query
 * @param asset id to query
 * @param call_count number of observable calls
 * @param command_count number of commands in transaction
 */
template <typename B>
void validateAccountAssetTransactions(B &&blocks,
                                      const std::string &account,
                                      const std::string &asset,
                                      int call_count,
                                      int command_count) {
  validateCalls(
      blocks->getAccountAssetTransactions(account, asset),
      [&](const auto &tx) { EXPECT_EQ(tx.commands.size(), command_count); },
      call_count,
      " for " + account + " " + asset);
}

/**
 * Validate getAccountAsset with given parameters
 * @tparam W WSV query type
 * @param wsv WSV query object
 * @param account id to query
 * @param asset id to query
 * @param amount to validate
 */
template <typename W>
void validateAccountAsset(W &&wsv,
                          const std::string &account,
                          const std::string &asset,
                          const iroha::Amount &amount) {
  auto account_asset = wsv->getAccountAsset(account, asset);
  ASSERT_TRUE(account_asset);
  ASSERT_EQ(account_asset->account_id, account);
  ASSERT_EQ(account_asset->asset_id, asset);
  ASSERT_EQ(account_asset->balance, amount);
}

/**
 * Validate getAccount with given parameters
 * @tparam W WSV query type
 * @param wsv WSV query object
 * @param id account to query
 * @param domain id to validate
 */
template <typename W>
void validateAccount(W &&wsv,
                     const std::string &id,
                     const std::string &domain) {
  auto account = wsv->getAccount(id);
  ASSERT_TRUE(account);
  ASSERT_EQ(account->account_id, id);
  ASSERT_EQ(account->domain_id, domain);
}

/**
 * Apply block to given storage
 * @tparam S storage type
 * @param storage storage object
 * @param block to apply
 */
template <typename S>
void apply(S &&storage, const Block &block) {
  std::unique_ptr<MutableStorage> ms;
  auto storageResult = storage->createMutableStorage();
  storageResult.match(
      [&](iroha::expected::Value<std::unique_ptr<MutableStorage>> &_storage) {
        ms = std::move(_storage.value);
      },
      [](iroha::expected::Error<std::string> &error) {
        FAIL() << "MutableStorage: " << error.error;
      });
  ms->apply(block, [](const auto &, auto &, const auto &) { return true; });
  storage->commit(std::move(ms));
}

TEST_F(AmetsuchiTest, GetBlocksCompletedWhenCalled) {
  // Commit block => get block => observable completed
  ASSERT_TRUE(storage);
  auto blocks = storage->getBlockQuery();

  Block block;
  block.height = 1;

  apply(storage, block);

  auto completed_wrapper =
      make_test_subscriber<IsCompleted>(blocks->getBlocks(1, 1));
  completed_wrapper.subscribe();
  ASSERT_TRUE(completed_wrapper.validate());
}

TEST_F(AmetsuchiTest, SampleTest) {
  ASSERT_TRUE(storage);
  auto wsv = storage->getWsvQuery();
  auto blocks = storage->getBlockQuery();

  const auto domain = "ru", user1name = "user1", user2name = "user2",
             user1id = "user1@ru", user2id = "user2@ru", assetname = "RUB",
             assetid = "RUB#ru";

  std::string account, src_account, dest_account, asset;
  iroha::Amount amount;

  // Tx 1
  Transaction txn;
  txn.creator_account_id = "admin1";

  // Create domain ru
  txn.commands.push_back(std::make_shared<CreateRole>(
      "user",
      std::set<std::string>{
          can_add_peer, can_create_asset, can_get_my_account}));
  txn.commands.push_back(std::make_shared<CreateDomain>(domain, "user"));

  // Create account user1
  txn.commands.push_back(cmd_gen.generateCreateAccount(user1name, domain, {}));

  // Compose block
  Block block;
  block.transactions.push_back(txn);
  block.height = 1;
  block.prev_hash.fill(0);
  auto block1hash = iroha::hash(block);
  block.hash = block1hash;
  block.txs_number = block.transactions.size();

  apply(storage, block);

  validateAccount(wsv, user1id, domain);

  // Tx 2
  txn = Transaction();
  txn.creator_account_id = "admin2";

  // Create account user2
  txn.commands.push_back(cmd_gen.generateCreateAccount(user2name, domain, {}));

  // Create asset RUB#ru
  txn.commands.push_back(cmd_gen.generateCreateAsset(assetname, domain, 2));

  // Add RUB#ru to user1
  txn.commands.push_back(cmd_gen.generateAddAssetQuantity(
      user1id, assetid, iroha::Amount(150, 2)));

  // Transfer asset from user 1
  txn.commands.push_back(cmd_gen.generateTransferAsset(
      user1id, user2id, assetid, iroha::Amount(100, 2)));

  // Compose block
  block = Block();
  block.transactions.push_back(txn);
  block.height = 2;
  block.prev_hash = block1hash;
  auto block2hash = iroha::hash(block);
  block.hash = block2hash;
  block.txs_number = block.transactions.size();

  apply(storage, block);

  validateAccountAsset(wsv, user1id, assetid, iroha::Amount(50, 2));
  validateAccountAsset(wsv, user2id, assetid, iroha::Amount(100, 2));

  // Block store tests
  auto hashes = {block1hash, block2hash};
  validateCalls(blocks->getBlocks(1, 2),
                [ i = 0, &hashes ](auto eachBlock) mutable {
                  EXPECT_EQ(*(hashes.begin() + i), eachBlock.hash);
                  ++i;
                },
                2);

  validateAccountTransactions(blocks, "admin1", 1, 3);
  validateAccountTransactions(blocks, "admin2", 1, 4);
  validateAccountTransactions(blocks, "non_existing_user", 0, 0);

  validateAccountAssetTransactions(blocks, user1id, assetid, 1, 4);
  validateAccountAssetTransactions(blocks, user2id, assetid, 1, 4);
  validateAccountAssetTransactions(
      blocks, "non_existing_user", "non_existing_asset", 0, 0);
}

TEST_F(AmetsuchiTest, PeerTest) {
  auto wsv = storage->getWsvQuery();

  Transaction txn;
  AddPeer addPeer;
  addPeer.peer.pubkey.at(0) = 1;
  addPeer.peer.address = "192.168.0.1:50051";
  txn.commands.push_back(std::make_shared<AddPeer>(addPeer));

  Block block;
  block.transactions.push_back(txn);

  apply(storage, block);

  auto peers = wsv->getPeers();
  ASSERT_TRUE(peers);
  ASSERT_EQ(peers->size(), 1);
  ASSERT_EQ(peers->at(0), addPeer.peer);
}

TEST_F(AmetsuchiTest, queryGetAccountAssetTransactionsTest) {
  ASSERT_TRUE(storage);
  auto wsv = storage->getWsvQuery();
  auto blocks = storage->getBlockQuery();

  const auto admin = "admin1", domain = "domain", user1name = "user1",
             user2name = "user2", user3name = "user3", user1id = "user1@domain",
             user2id = "user2@domain", user3id = "user3@domain",
             asset1name = "asset1", asset2name = "asset2",
             asset1id = "asset1#domain", asset2id = "asset2#domain";

  std::string account, src_account, dest_account, asset;
  iroha::Amount amount;

  // 1st tx
  Transaction txn;
  txn.creator_account_id = admin;

  // Create domain
  txn.commands.push_back(std::make_shared<CreateRole>(
      "user",
      std::set<std::string>{
          can_add_peer, can_create_asset, can_get_my_account}));
  txn.commands.push_back(cmd_gen.generateCreateDomain(domain, "user"));

  // Create accounts
  for (const auto &name : {user1name, user2name, user3name}) {
    txn.commands.push_back(cmd_gen.generateCreateAccount(name, domain, {}));
  }

  // Create assets
  for (const auto &name : {asset1name, asset2name}) {
    txn.commands.push_back(cmd_gen.generateCreateAsset(name, domain, 2));
  }

  // Add amounts to users
  txn.commands.push_back(cmd_gen.generateAddAssetQuantity(
      user1id, asset1id, iroha::Amount(300, 2)));
  txn.commands.push_back(cmd_gen.generateAddAssetQuantity(
      user2id, asset2id, iroha::Amount(250, 2)));

  Block block;
  block.transactions.push_back(txn);
  block.height = 1;
  block.prev_hash.fill(0);
  auto block1hash = iroha::hash(block);
  block.hash = block1hash;
  block.txs_number = static_cast<uint16_t>(block.transactions.size());

  apply(storage, block);

  // Check querying accounts
  for (const auto &id : {user1id, user2id, user3id}) {
    validateAccount(wsv, id, domain);
  }

  // Check querying assets for users
  validateAccountAsset(wsv, user1id, asset1id, iroha::Amount(300, 2));
  validateAccountAsset(wsv, user2id, asset2id, iroha::Amount(250, 2));

  // 2th tx (user1 -> user2 # asset1)
  txn = Transaction();
  txn.creator_account_id = user1id;

  // Create transfer asset from user 1 to user 2
  txn.commands.push_back(cmd_gen.generateTransferAsset(
      user1id, user2id, asset1id, iroha::Amount(120, 2)));

  block = Block();
  block.transactions.push_back(txn);
  block.height = 2;
  block.prev_hash = block1hash;
  auto block2hash = iroha::hash(block);
  block.hash = block2hash;
  block.txs_number = static_cast<uint16_t>(block.transactions.size());

  apply(storage, block);

  // Check account asset after transfer assets
  validateAccountAsset(wsv, user1id, asset1id, iroha::Amount(180, 2));
  validateAccountAsset(wsv, user2id, asset1id, iroha::Amount(120, 2));

  // 3rd tx
  //   (user2 -> user3 # asset2)
  //   (user2 -> user1 # asset2)
  txn = Transaction();
  txn.creator_account_id = user2id;

  txn.commands.push_back(cmd_gen.generateTransferAsset(
      user2id, user3id, asset2id, iroha::Amount(150, 2)));
  txn.commands.push_back(cmd_gen.generateTransferAsset(
      user2id, user1id, asset2id, iroha::Amount(10, 2)));

  block = Block();
  block.transactions.push_back(txn);
  block.height = 3;
  block.prev_hash = block2hash;
  auto block3hash = iroha::hash(block);
  block.hash = block3hash;
  block.txs_number = static_cast<uint16_t>(block.transactions.size());

  apply(storage, block);

  validateAccountAsset(wsv, user2id, asset2id, iroha::Amount(90, 2));
  validateAccountAsset(wsv, user3id, asset2id, iroha::Amount(150, 2));
  validateAccountAsset(wsv, user1id, asset2id, iroha::Amount(10, 2));

  // Block store test
  auto hashes = {block1hash, block2hash, block3hash};
  validateCalls(blocks->getBlocks(1, 3),
                [ i = 0, &hashes ](auto eachBlock) mutable {
                  EXPECT_EQ(*(hashes.begin() + i), eachBlock.hash);
                  ++i;
                },
                3);

  validateAccountTransactions(blocks, admin, 1, 9);
  validateAccountTransactions(blocks, user1id, 1, 1);
  validateAccountTransactions(blocks, user2id, 1, 2);
  validateAccountTransactions(blocks, user3id, 0, 0);

  // (user1 -> user2 # asset1)
  // (user2 -> user3 # asset2)
  // (user2 -> user1 # asset2)
  validateAccountAssetTransactions(blocks, user1id, asset1id, 1, 1);
  validateAccountAssetTransactions(blocks, user2id, asset1id, 1, 1);
  validateAccountAssetTransactions(blocks, user3id, asset1id, 0, 0);
  validateAccountAssetTransactions(blocks, user1id, asset2id, 1, 2);
  validateAccountAssetTransactions(blocks, user2id, asset2id, 1, 2);
  validateAccountAssetTransactions(blocks, user3id, asset2id, 1, 2);
}

TEST_F(AmetsuchiTest, AddSignatoryTest) {
  ASSERT_TRUE(storage);
  auto wsv = storage->getWsvQuery();

  iroha::pubkey_t pubkey1, pubkey2;
  pubkey1.at(0) = 1;
  pubkey2.at(0) = 2;

  auto user1id = "user1@domain";
  auto user2id = "user2@domain";

  // 1st tx (create user1 with pubkey1)
  CreateRole createRole;
  createRole.role_name = "user";
  createRole.permissions = {can_add_peer, can_create_asset, can_get_my_account};

  Transaction txn;
  txn.creator_account_id = "admin1";

  txn.commands.push_back(std::make_shared<CreateRole>(createRole));
  CreateDomain createDomain;
  createDomain.domain_id = "domain";
  createDomain.user_default_role = "user";
  txn.commands.push_back(std::make_shared<CreateDomain>(createDomain));

  CreateAccount createAccount;
  createAccount.account_name = "user1";
  createAccount.domain_id = "domain";
  createAccount.pubkey = pubkey1;
  txn.commands.push_back(std::make_shared<CreateAccount>(createAccount));

  Block block;
  block.transactions.push_back(txn);
  block.height = 1;
  block.prev_hash.fill(0);
  auto block1hash = iroha::hash(block);
  block.hash = block1hash;
  block.txs_number = block.transactions.size();

  apply(storage, block);

  {
    auto account = wsv->getAccount(user1id);
    ASSERT_TRUE(account);
    ASSERT_EQ(account->account_id, user1id);
    ASSERT_EQ(account->domain_id, createAccount.domain_id);

    auto signatories = wsv->getSignatories(user1id);
    ASSERT_TRUE(signatories);
    ASSERT_EQ(signatories->size(), 1);
    ASSERT_EQ(signatories->at(0), pubkey1);
  }

  // 2nd tx (add sig2 to user1)
  txn = Transaction();
  txn.creator_account_id = user1id;

  auto addSignatory = AddSignatory();
  addSignatory.account_id = user1id;
  addSignatory.pubkey = pubkey2;
  txn.commands.push_back(std::make_shared<AddSignatory>(addSignatory));

  block = Block();
  block.transactions.push_back(txn);
  block.height = 2;
  block.prev_hash = block1hash;
  auto block2hash = iroha::hash(block);
  block.hash = block2hash;
  block.txs_number = block.transactions.size();

  apply(storage, block);

  {
    auto account = wsv->getAccount(user1id);
    ASSERT_TRUE(account);

    auto signatories = wsv->getSignatories(user1id);
    ASSERT_TRUE(signatories);
    ASSERT_EQ(signatories->size(), 2);
    ASSERT_EQ(signatories->at(0), pubkey1);
    ASSERT_EQ(signatories->at(1), pubkey2);
  }

  // 3rd tx (create user2 with pubkey1 that is same as user1's key)
  txn = Transaction();
  txn.creator_account_id = "admin2";

  createAccount = CreateAccount();
  createAccount.account_name = "user2";
  createAccount.domain_id = "domain";
  createAccount.pubkey = pubkey1;  // same as user1's pubkey1
  txn.commands.push_back(std::make_shared<CreateAccount>(createAccount));

  block = Block();
  block.transactions.push_back(txn);
  block.height = 3;
  block.prev_hash = block2hash;
  auto block3hash = iroha::hash(block);
  block.hash = block3hash;
  block.txs_number = block.transactions.size();

  apply(storage, block);

  {
    auto account1 = wsv->getAccount(user1id);
    ASSERT_TRUE(account1);

    auto account2 = wsv->getAccount(user2id);
    ASSERT_TRUE(account2);

    auto signatories1 = wsv->getSignatories(user1id);
    ASSERT_TRUE(signatories1);
    ASSERT_EQ(signatories1->size(), 2);
    ASSERT_EQ(signatories1->at(0), pubkey1);
    ASSERT_EQ(signatories1->at(1), pubkey2);

    auto signatories2 = wsv->getSignatories(user2id);
    ASSERT_TRUE(signatories2);
    ASSERT_EQ(signatories2->size(), 1);
    ASSERT_EQ(signatories2->at(0), pubkey1);
  }

  // 4th tx (remove pubkey1 from user1)
  txn = Transaction();
  txn.creator_account_id = user1id;

  auto removeSignatory = RemoveSignatory();
  removeSignatory.account_id = user1id;
  removeSignatory.pubkey = pubkey1;
  txn.commands.push_back(std::make_shared<RemoveSignatory>(removeSignatory));

  block = Block();
  block.transactions.push_back(txn);
  block.height = 4;
  block.prev_hash = block3hash;
  auto block4hash = iroha::hash(block);
  block.hash = block4hash;
  block.txs_number = block.transactions.size();

  apply(storage, block);

  {
    auto account = wsv->getAccount(user1id);
    ASSERT_TRUE(account);

    // user1 has only pubkey2.
    auto signatories1 = wsv->getSignatories(user1id);
    ASSERT_TRUE(signatories1);
    ASSERT_EQ(signatories1->size(), 1);
    ASSERT_EQ(signatories1->at(0), pubkey2);

    // user2 still has pubkey1.
    auto signatories2 = wsv->getSignatories(user2id);
    ASSERT_TRUE(signatories2);
    ASSERT_EQ(signatories2->size(), 1);
    ASSERT_EQ(signatories2->at(0), pubkey1);
  }

  // 5th tx (add sig2 to user2 and set quorum = 1)
  txn = Transaction();
  txn.creator_account_id = user2id;

  addSignatory = AddSignatory();
  addSignatory.account_id = user2id;
  addSignatory.pubkey = pubkey2;
  txn.commands.push_back(std::make_shared<AddSignatory>(addSignatory));

  auto seqQuorum = SetQuorum();
  seqQuorum.account_id = user2id;
  seqQuorum.new_quorum = 2;
  txn.commands.push_back(std::make_shared<SetQuorum>(seqQuorum));

  block = Block();
  block.transactions.push_back(txn);
  block.height = 5;
  block.prev_hash = block4hash;
  auto block5hash = iroha::hash(block);
  block.hash = block5hash;
  block.txs_number = block.transactions.size();

  apply(storage, block);

  {
    auto account = wsv->getAccount(user2id);
    ASSERT_TRUE(account);
    ASSERT_EQ(account->quorum, 2);

    // user2 has pubkey1 and pubkey2.
    auto signatories = wsv->getSignatories(user2id);
    ASSERT_TRUE(signatories);
    ASSERT_EQ(signatories->size(), 2);
    ASSERT_EQ(signatories->at(0), pubkey1);
    ASSERT_EQ(signatories->at(1), pubkey2);
  }

  // 6th tx (remove sig2 fro user2: This must success)
  txn = Transaction();
  txn.creator_account_id = user2id;

  removeSignatory = RemoveSignatory();
  removeSignatory.account_id = user2id;
  removeSignatory.pubkey = pubkey2;
  txn.commands.push_back(std::make_shared<RemoveSignatory>(removeSignatory));

  block = Block();
  block.transactions.push_back(txn);
  block.height = 6;
  block.prev_hash = block5hash;
  auto block6hash = iroha::hash(block);
  block.hash = block6hash;
  block.txs_number = block.transactions.size();

  apply(storage, block);

  {
    // user2 only has pubkey1.
    auto signatories = wsv->getSignatories(user2id);
    ASSERT_TRUE(signatories);
    ASSERT_EQ(signatories->size(), 1);
    ASSERT_EQ(signatories->at(0), pubkey1);
  }
}

Block getBlock() {
  Transaction txn;
  txn.creator_account_id = "admin1";
  AddPeer add_peer;
  add_peer.peer.address = "192.168.0.0";
  txn.commands.push_back(std::make_shared<AddPeer>(add_peer));
  Block block;
  block.transactions.push_back(txn);
  block.height = 1;
  block.prev_hash.fill(0);
  auto block1hash = iroha::hash(block);
  block.txs_number = block.transactions.size();
  block.hash = block1hash;
  return block;
}

TEST_F(AmetsuchiTest, TestingStorageWhenInsertBlock) {
  auto log = logger::testLog("TestStorage");
  log->info(
      "Test case: create storage "
      "=> insert block "
      "=> assert that inserted");
  ASSERT_TRUE(storage);
  auto wsv = storage->getWsvQuery();
  ASSERT_EQ(0, wsv->getPeers().value().size());

  log->info("Try insert block");

  auto inserted = storage->insertBlock(getBlock());
  ASSERT_TRUE(inserted);

  log->info("Request ledger information");

  ASSERT_NE(0, wsv->getPeers().value().size());

  log->info("Drop ledger");

  storage->dropStorage();
}

TEST_F(AmetsuchiTest, TestingStorageWhenDropAll) {
  auto logger = logger::testLog("TestStorage");
  logger->info(
      "Test case: create storage "
      "=> insert block "
      "=> assert that written"
      " => drop all "
      "=> assert that all deleted ");

  auto log = logger::testLog("TestStorage");
  log->info(
      "Test case: create storage "
      "=> insert block "
      "=> assert that inserted");
  std::shared_ptr<StorageImpl> storage;
  auto storageResult = StorageImpl::create(block_store_path, pgopt_);
  storageResult.match(
      [&](iroha::expected::Value<std::shared_ptr<StorageImpl>> &_storage) {
        storage = _storage.value;
      },
      [](iroha::expected::Error<std::string> &error) {
        FAIL() << "StorageImpl: " << error.error;
      });
  ASSERT_TRUE(storage);
  auto wsv = storage->getWsvQuery();
  ASSERT_EQ(0, wsv->getPeers().value().size());

  log->info("Try insert block");

  auto inserted = storage->insertBlock(getBlock());
  ASSERT_TRUE(inserted);

  log->info("Request ledger information");

  ASSERT_NE(0, wsv->getPeers().value().size());

  log->info("Drop ledger");

  storage->dropStorage();

  ASSERT_EQ(0, wsv->getPeers().value().size());
  std::shared_ptr<StorageImpl> new_storage;
  auto new_storageResult = StorageImpl::create(block_store_path, pgopt_);
  storageResult.match(
      [&](iroha::expected::Value<std::shared_ptr<StorageImpl>> &_storage) {
        new_storage = _storage.value;
      },
      [](iroha::expected::Error<std::string> &error) {
        FAIL() << "StorageImpl: " << error.error;
      });
  ASSERT_EQ(0, wsv->getPeers().value().size());
  new_storage->dropStorage();
}

/**
 * @given initialized storage
 * @when insert block with 2 transactions in
 * @then both of them are found with getTxByHashSync call by hash. Transaction
 * with some other hash is not found.
 */
TEST_F(AmetsuchiTest, FindTxByHashTest) {
  ASSERT_TRUE(storage);
  auto blocks = storage->getBlockQuery();

  iroha::pubkey_t pubkey1, pubkey2;
  pubkey1.at(0) = 1;
  pubkey2.at(0) = 2;

  CreateRole createRole;
  createRole.role_name = "user";
  createRole.permissions = {can_add_peer, can_create_asset, can_get_my_account};

  Transaction tx1;
  tx1.creator_account_id = "admin1";

  tx1.commands.push_back(std::make_shared<CreateRole>(createRole));
  CreateDomain createDomain;
  createDomain.domain_id = "domain";
  createDomain.user_default_role = "user";
  tx1.commands.push_back(std::make_shared<CreateDomain>(createDomain));

  CreateAccount createAccount;
  createAccount.account_name = "user1";
  createAccount.domain_id = "domain";
  createAccount.pubkey = pubkey1;
  tx1.commands.push_back(std::make_shared<CreateAccount>(createAccount));

  CreateRole createRole2;
  createRole2.role_name = "user2";
  createRole2.permissions = {
      can_add_peer, can_create_asset, can_get_my_account};

  Transaction tx2;
  tx2.commands.push_back(std::make_shared<CreateRole>(createRole2));
  CreateDomain createDomain2;
  createDomain2.domain_id = "domain2";
  createDomain2.user_default_role = "user";
  tx2.commands.push_back(std::make_shared<CreateDomain>(createDomain2));

  Block block;
  block.transactions.push_back(tx1);
  block.transactions.push_back(tx2);
  block.height = 1;
  block.prev_hash.fill(0);
  block.txs_number = block.transactions.size();
  block.hash = iroha::hash(block);

  apply(storage, block);

  // TODO: 31.10.2017 luckychess move tx3hash case into a separate test after
  // ametsuchi_test redesign
  auto tx1hash = iroha::hash(tx1).to_string();
  auto tx2hash = iroha::hash(tx2).to_string();
  auto tx3hash = "some garbage";

  auto tx1check = *blocks->getTxByHashSync(tx1hash);

  ASSERT_EQ(*blocks->getTxByHashSync(tx1hash), tx1);
  ASSERT_EQ(*blocks->getTxByHashSync(tx2hash), tx2);
  ASSERT_EQ(blocks->getTxByHashSync(tx3hash), boost::none);
}

/**
<<<<<<< HEAD
 * @given spoiled WSV
 * @when WSV is restored
 * @then WSV is valid
 */
TEST_F(AmetsuchiTest, TestRestoreWSV) {
  // initialize storage with genesis block
  std::string default_domain = "test";
  std::string default_role = "admin";
  auto genesis_tx =
      shared_model::proto::TransactionBuilder()
          .creatorAccountId("admin@test")
          .txCounter(1)
          .createdTime(iroha::time::now())
          .createRole(default_role,
                      std::vector<std::string>{iroha::model::can_create_domain,
                                               iroha::model::can_create_account,
                                               iroha::model::can_add_asset_qty,
                                               iroha::model::can_add_peer,
                                               iroha::model::can_receive,
                                               iroha::model::can_transfer})
          .createDomain(default_domain, default_role)
          .build()
          .signAndAddSignature(
              shared_model::crypto::DefaultCryptoAlgorithmType::
                  generateKeypair());

  auto genesis_block =
      shared_model::proto::BlockBuilder()
          .transactions(
              std::vector<shared_model::proto::Transaction>{genesis_tx})
          .txNumber(1)
          .height(1)
          .prevHash(shared_model::crypto::Sha3_256::makeHash(
              shared_model::crypto::Blob("")))
          .createdTime(iroha::time::now())
          .build()
          .signAndAddSignature(
              shared_model::crypto::DefaultCryptoAlgorithmType::
                  generateKeypair());

  // TODO Alexey Chernyshov remove after relocation to shared_model
  std::unique_ptr<iroha::model::Block> old_block(genesis_block.makeOldModel());
  apply(storage, *old_block);

  auto res = storage->getWsvQuery()->getDomain("test");
  EXPECT_TRUE(res);

  // spoil WSV
  pqxx::work txn(*connection);
  txn.exec(R"(
DELETE FROM domain;
)");
  txn.commit();

  // check there is no data in WSV
  res = storage->getWsvQuery()->getDomain("test");
  EXPECT_FALSE(res);

  // recover storage and check it is recovered
  storage->recoverWsv();
  res = storage->getWsvQuery()->getDomain("test");
  EXPECT_TRUE(res);
=======
 * @given initialized storage for ordering service
 * @when save proposal height
 * @then load proposal height and ensure it is correct
 */
TEST_F(AmetsuchiTest, OrderingServicePersistentStorageTest) {
  std::shared_ptr<iroha::ametsuchi::PostgresOrderingServicePersistentState>
      ordering_state;
  iroha::ametsuchi::PostgresOrderingServicePersistentState::create(pgopt_)
      .match([&](iroha::expected::Value<std::shared_ptr<
                     iroha::ametsuchi::PostgresOrderingServicePersistentState>>
                     &_storage) { ordering_state = _storage.value; },
             [](iroha::expected::Error<std::string> &error) {
               FAIL() << "PostgresOrderingServicePersistentState: "
                      << error.error;
             });
  ASSERT_TRUE(ordering_state);

  ordering_state->resetState();
  ASSERT_EQ(2, ordering_state->loadProposalHeight().value());
  ASSERT_TRUE(ordering_state->saveProposalHeight(11));
  ASSERT_EQ(11, ordering_state->loadProposalHeight().value());
  ASSERT_TRUE(ordering_state->saveProposalHeight(33));
  ASSERT_EQ(33, ordering_state->loadProposalHeight().value());
  ordering_state->resetState();
  ASSERT_EQ(2, ordering_state->loadProposalHeight().value());
}

/**
 * @given initialized storage for ordering service
 * @when save proposal height
 * @then load proposal height and ensure it is correct
 */
TEST_F(AmetsuchiTest, OrderingServicePersistentStorageRestartTest) {
  std::shared_ptr<iroha::ametsuchi::PostgresOrderingServicePersistentState>
      ordering_state;
  iroha::ametsuchi::PostgresOrderingServicePersistentState::create(pgopt_)
      .match([&](iroha::expected::Value<std::shared_ptr<
                     iroha::ametsuchi::PostgresOrderingServicePersistentState>>
                     &_storage) { ordering_state = _storage.value; },
             [](iroha::expected::Error<std::string> &error) {
               FAIL() << "PostgresOrderingServicePersistentState: "
                      << error.error;
             });
  ASSERT_TRUE(ordering_state);

  ordering_state->resetState();
  ASSERT_EQ(2, ordering_state->loadProposalHeight().value());
  ASSERT_TRUE(ordering_state->saveProposalHeight(11));
  ASSERT_EQ(11, ordering_state->loadProposalHeight().value());

  // restart Ordering Service Storage
  ordering_state.reset();
  iroha::ametsuchi::PostgresOrderingServicePersistentState::create(pgopt_)
      .match([&](iroha::expected::Value<std::shared_ptr<
                     iroha::ametsuchi::PostgresOrderingServicePersistentState>>
                     &_storage) { ordering_state = _storage.value; },
             [](iroha::expected::Error<std::string> &error) {
               FAIL() << "PostgresOrderingServicePersistentState: "
                      << error.error;
             });
  ASSERT_TRUE(ordering_state);
  ASSERT_EQ(11, ordering_state->loadProposalHeight().value());
}

/**
 * @given 2 different initialized storages for ordering service
 * @when save proposal height to the first one
 * @then the state is consistent
 */
TEST_F(AmetsuchiTest,
       OrderingServicePersistentStorageDifferentConnectionsTest) {
  std::shared_ptr<iroha::ametsuchi::PostgresOrderingServicePersistentState>
      ordering_state_1;
  iroha::ametsuchi::PostgresOrderingServicePersistentState::create(pgopt_)
      .match([&](iroha::expected::Value<std::shared_ptr<
                     iroha::ametsuchi::PostgresOrderingServicePersistentState>>
                     &_storage) { ordering_state_1 = _storage.value; },
             [](iroha::expected::Error<std::string> &error) {
               FAIL() << "PostgresOrderingServicePersistentState: "
                      << error.error;
             });
  ASSERT_TRUE(ordering_state_1);

  std::shared_ptr<iroha::ametsuchi::PostgresOrderingServicePersistentState>
      ordering_state_2;
  iroha::ametsuchi::PostgresOrderingServicePersistentState::create(pgopt_)
      .match([&](iroha::expected::Value<std::shared_ptr<
                     iroha::ametsuchi::PostgresOrderingServicePersistentState>>
                     &_storage) { ordering_state_2 = _storage.value; },
             [](iroha::expected::Error<std::string> &error) {
               FAIL() << "PostgresOrderingServicePersistentState: "
                      << error.error;
             });
  ASSERT_TRUE(ordering_state_2);

  ordering_state_2->resetState();
  ASSERT_EQ(2, ordering_state_1->loadProposalHeight().value());
  ASSERT_EQ(2, ordering_state_2->loadProposalHeight().value());
  ASSERT_TRUE(ordering_state_1->saveProposalHeight(11));
  ASSERT_EQ(11, ordering_state_1->loadProposalHeight().value());
  ASSERT_EQ(11, ordering_state_2->loadProposalHeight().value());

  ordering_state_2->resetState();
  ASSERT_EQ(2, ordering_state_1->loadProposalHeight().value());
  ASSERT_EQ(2, ordering_state_2->loadProposalHeight().value());
  ASSERT_TRUE(ordering_state_2->saveProposalHeight(42));
  ASSERT_EQ(42, ordering_state_1->loadProposalHeight().value());
  ASSERT_EQ(42, ordering_state_2->loadProposalHeight().value());
>>>>>>> 0b899a0b
}<|MERGE_RESOLUTION|>--- conflicted
+++ resolved
@@ -809,7 +809,117 @@
 }
 
 /**
-<<<<<<< HEAD
+ * @given initialized storage for ordering service
+ * @when save proposal height
+ * @then load proposal height and ensure it is correct
+ */
+TEST_F(AmetsuchiTest, OrderingServicePersistentStorageTest) {
+  std::shared_ptr<iroha::ametsuchi::PostgresOrderingServicePersistentState>
+      ordering_state;
+  iroha::ametsuchi::PostgresOrderingServicePersistentState::create(pgopt_)
+      .match([&](iroha::expected::Value<std::shared_ptr<
+                     iroha::ametsuchi::PostgresOrderingServicePersistentState>>
+                     &_storage) { ordering_state = _storage.value; },
+             [](iroha::expected::Error<std::string> &error) {
+               FAIL() << "PostgresOrderingServicePersistentState: "
+                      << error.error;
+             });
+  ASSERT_TRUE(ordering_state);
+
+  ordering_state->resetState();
+  ASSERT_EQ(2, ordering_state->loadProposalHeight().value());
+  ASSERT_TRUE(ordering_state->saveProposalHeight(11));
+  ASSERT_EQ(11, ordering_state->loadProposalHeight().value());
+  ASSERT_TRUE(ordering_state->saveProposalHeight(33));
+  ASSERT_EQ(33, ordering_state->loadProposalHeight().value());
+  ordering_state->resetState();
+  ASSERT_EQ(2, ordering_state->loadProposalHeight().value());
+}
+
+/**
+ * @given initialized storage for ordering service
+ * @when save proposal height
+ * @then load proposal height and ensure it is correct
+ */
+TEST_F(AmetsuchiTest, OrderingServicePersistentStorageRestartTest) {
+  std::shared_ptr<iroha::ametsuchi::PostgresOrderingServicePersistentState>
+      ordering_state;
+  iroha::ametsuchi::PostgresOrderingServicePersistentState::create(pgopt_)
+      .match([&](iroha::expected::Value<std::shared_ptr<
+                     iroha::ametsuchi::PostgresOrderingServicePersistentState>>
+                     &_storage) { ordering_state = _storage.value; },
+             [](iroha::expected::Error<std::string> &error) {
+               FAIL() << "PostgresOrderingServicePersistentState: "
+                      << error.error;
+             });
+  ASSERT_TRUE(ordering_state);
+
+  ordering_state->resetState();
+  ASSERT_EQ(2, ordering_state->loadProposalHeight().value());
+  ASSERT_TRUE(ordering_state->saveProposalHeight(11));
+  ASSERT_EQ(11, ordering_state->loadProposalHeight().value());
+
+  // restart Ordering Service Storage
+  ordering_state.reset();
+  iroha::ametsuchi::PostgresOrderingServicePersistentState::create(pgopt_)
+      .match([&](iroha::expected::Value<std::shared_ptr<
+                     iroha::ametsuchi::PostgresOrderingServicePersistentState>>
+                     &_storage) { ordering_state = _storage.value; },
+             [](iroha::expected::Error<std::string> &error) {
+               FAIL() << "PostgresOrderingServicePersistentState: "
+                      << error.error;
+             });
+  ASSERT_TRUE(ordering_state);
+  ASSERT_EQ(11, ordering_state->loadProposalHeight().value());
+}
+
+/**
+ * @given 2 different initialized storages for ordering service
+ * @when save proposal height to the first one
+ * @then the state is consistent
+ */
+TEST_F(AmetsuchiTest,
+       OrderingServicePersistentStorageDifferentConnectionsTest) {
+  std::shared_ptr<iroha::ametsuchi::PostgresOrderingServicePersistentState>
+      ordering_state_1;
+  iroha::ametsuchi::PostgresOrderingServicePersistentState::create(pgopt_)
+      .match([&](iroha::expected::Value<std::shared_ptr<
+                     iroha::ametsuchi::PostgresOrderingServicePersistentState>>
+                     &_storage) { ordering_state_1 = _storage.value; },
+             [](iroha::expected::Error<std::string> &error) {
+               FAIL() << "PostgresOrderingServicePersistentState: "
+                      << error.error;
+             });
+  ASSERT_TRUE(ordering_state_1);
+
+  std::shared_ptr<iroha::ametsuchi::PostgresOrderingServicePersistentState>
+      ordering_state_2;
+  iroha::ametsuchi::PostgresOrderingServicePersistentState::create(pgopt_)
+      .match([&](iroha::expected::Value<std::shared_ptr<
+                     iroha::ametsuchi::PostgresOrderingServicePersistentState>>
+                     &_storage) { ordering_state_2 = _storage.value; },
+             [](iroha::expected::Error<std::string> &error) {
+               FAIL() << "PostgresOrderingServicePersistentState: "
+                      << error.error;
+             });
+  ASSERT_TRUE(ordering_state_2);
+
+  ordering_state_2->resetState();
+  ASSERT_EQ(2, ordering_state_1->loadProposalHeight().value());
+  ASSERT_EQ(2, ordering_state_2->loadProposalHeight().value());
+  ASSERT_TRUE(ordering_state_1->saveProposalHeight(11));
+  ASSERT_EQ(11, ordering_state_1->loadProposalHeight().value());
+  ASSERT_EQ(11, ordering_state_2->loadProposalHeight().value());
+
+  ordering_state_2->resetState();
+  ASSERT_EQ(2, ordering_state_1->loadProposalHeight().value());
+  ASSERT_EQ(2, ordering_state_2->loadProposalHeight().value());
+  ASSERT_TRUE(ordering_state_2->saveProposalHeight(42));
+  ASSERT_EQ(42, ordering_state_1->loadProposalHeight().value());
+  ASSERT_EQ(42, ordering_state_2->loadProposalHeight().value());
+}
+
+/**
  * @given spoiled WSV
  * @when WSV is restored
  * @then WSV is valid
@@ -872,114 +982,4 @@
   storage->recoverWsv();
   res = storage->getWsvQuery()->getDomain("test");
   EXPECT_TRUE(res);
-=======
- * @given initialized storage for ordering service
- * @when save proposal height
- * @then load proposal height and ensure it is correct
- */
-TEST_F(AmetsuchiTest, OrderingServicePersistentStorageTest) {
-  std::shared_ptr<iroha::ametsuchi::PostgresOrderingServicePersistentState>
-      ordering_state;
-  iroha::ametsuchi::PostgresOrderingServicePersistentState::create(pgopt_)
-      .match([&](iroha::expected::Value<std::shared_ptr<
-                     iroha::ametsuchi::PostgresOrderingServicePersistentState>>
-                     &_storage) { ordering_state = _storage.value; },
-             [](iroha::expected::Error<std::string> &error) {
-               FAIL() << "PostgresOrderingServicePersistentState: "
-                      << error.error;
-             });
-  ASSERT_TRUE(ordering_state);
-
-  ordering_state->resetState();
-  ASSERT_EQ(2, ordering_state->loadProposalHeight().value());
-  ASSERT_TRUE(ordering_state->saveProposalHeight(11));
-  ASSERT_EQ(11, ordering_state->loadProposalHeight().value());
-  ASSERT_TRUE(ordering_state->saveProposalHeight(33));
-  ASSERT_EQ(33, ordering_state->loadProposalHeight().value());
-  ordering_state->resetState();
-  ASSERT_EQ(2, ordering_state->loadProposalHeight().value());
-}
-
-/**
- * @given initialized storage for ordering service
- * @when save proposal height
- * @then load proposal height and ensure it is correct
- */
-TEST_F(AmetsuchiTest, OrderingServicePersistentStorageRestartTest) {
-  std::shared_ptr<iroha::ametsuchi::PostgresOrderingServicePersistentState>
-      ordering_state;
-  iroha::ametsuchi::PostgresOrderingServicePersistentState::create(pgopt_)
-      .match([&](iroha::expected::Value<std::shared_ptr<
-                     iroha::ametsuchi::PostgresOrderingServicePersistentState>>
-                     &_storage) { ordering_state = _storage.value; },
-             [](iroha::expected::Error<std::string> &error) {
-               FAIL() << "PostgresOrderingServicePersistentState: "
-                      << error.error;
-             });
-  ASSERT_TRUE(ordering_state);
-
-  ordering_state->resetState();
-  ASSERT_EQ(2, ordering_state->loadProposalHeight().value());
-  ASSERT_TRUE(ordering_state->saveProposalHeight(11));
-  ASSERT_EQ(11, ordering_state->loadProposalHeight().value());
-
-  // restart Ordering Service Storage
-  ordering_state.reset();
-  iroha::ametsuchi::PostgresOrderingServicePersistentState::create(pgopt_)
-      .match([&](iroha::expected::Value<std::shared_ptr<
-                     iroha::ametsuchi::PostgresOrderingServicePersistentState>>
-                     &_storage) { ordering_state = _storage.value; },
-             [](iroha::expected::Error<std::string> &error) {
-               FAIL() << "PostgresOrderingServicePersistentState: "
-                      << error.error;
-             });
-  ASSERT_TRUE(ordering_state);
-  ASSERT_EQ(11, ordering_state->loadProposalHeight().value());
-}
-
-/**
- * @given 2 different initialized storages for ordering service
- * @when save proposal height to the first one
- * @then the state is consistent
- */
-TEST_F(AmetsuchiTest,
-       OrderingServicePersistentStorageDifferentConnectionsTest) {
-  std::shared_ptr<iroha::ametsuchi::PostgresOrderingServicePersistentState>
-      ordering_state_1;
-  iroha::ametsuchi::PostgresOrderingServicePersistentState::create(pgopt_)
-      .match([&](iroha::expected::Value<std::shared_ptr<
-                     iroha::ametsuchi::PostgresOrderingServicePersistentState>>
-                     &_storage) { ordering_state_1 = _storage.value; },
-             [](iroha::expected::Error<std::string> &error) {
-               FAIL() << "PostgresOrderingServicePersistentState: "
-                      << error.error;
-             });
-  ASSERT_TRUE(ordering_state_1);
-
-  std::shared_ptr<iroha::ametsuchi::PostgresOrderingServicePersistentState>
-      ordering_state_2;
-  iroha::ametsuchi::PostgresOrderingServicePersistentState::create(pgopt_)
-      .match([&](iroha::expected::Value<std::shared_ptr<
-                     iroha::ametsuchi::PostgresOrderingServicePersistentState>>
-                     &_storage) { ordering_state_2 = _storage.value; },
-             [](iroha::expected::Error<std::string> &error) {
-               FAIL() << "PostgresOrderingServicePersistentState: "
-                      << error.error;
-             });
-  ASSERT_TRUE(ordering_state_2);
-
-  ordering_state_2->resetState();
-  ASSERT_EQ(2, ordering_state_1->loadProposalHeight().value());
-  ASSERT_EQ(2, ordering_state_2->loadProposalHeight().value());
-  ASSERT_TRUE(ordering_state_1->saveProposalHeight(11));
-  ASSERT_EQ(11, ordering_state_1->loadProposalHeight().value());
-  ASSERT_EQ(11, ordering_state_2->loadProposalHeight().value());
-
-  ordering_state_2->resetState();
-  ASSERT_EQ(2, ordering_state_1->loadProposalHeight().value());
-  ASSERT_EQ(2, ordering_state_2->loadProposalHeight().value());
-  ASSERT_TRUE(ordering_state_2->saveProposalHeight(42));
-  ASSERT_EQ(42, ordering_state_1->loadProposalHeight().value());
-  ASSERT_EQ(42, ordering_state_2->loadProposalHeight().value());
->>>>>>> 0b899a0b
 }