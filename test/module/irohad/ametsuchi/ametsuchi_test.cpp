/**
 * Copyright Soramitsu Co., Ltd. 2017 All Rights Reserved.
 * http://soramitsu.co.jp
 *
 * Licensed under the Apache License, Version 2.0 (the "License");
 * you may not use this file except in compliance with the License.
 * You may obtain a copy of the License at
 *
 *        http://www.apache.org/licenses/LICENSE-2.0
 *
 * Unless required by applicable law or agreed to in writing, software
 * distributed under the License is distributed on an "AS IS" BASIS,
 * WITHOUT WARRANTIES OR CONDITIONS OF ANY KIND, either express or implied.
 * See the License for the specific language governing permissions and
 * limitations under the License.
 */

#include <gtest/gtest.h>
#include <boost/range/algorithm/for_each.hpp>
#include <boost/range/combine.hpp>
#include "module/shared_model/builders/protobuf/test_block_builder.hpp"
#include "module/shared_model/builders/protobuf/test_transaction_builder.hpp"

#include "ametsuchi/impl/postgres_block_query.hpp"
#include "ametsuchi/impl/postgres_wsv_query.hpp"
#include "ametsuchi/impl/storage_impl.hpp"
#include "ametsuchi/mutable_storage.hpp"
#include "common/byteutils.hpp"
#include "framework/test_subscriber.hpp"
#include "model/account.hpp"
#include "model/account_asset.hpp"
#include "model/asset.hpp"
#include "model/commands/all.hpp"
#include "model/converters/pb_block_factory.hpp"
#include "model/domain.hpp"
#include "model/peer.hpp"
#include "model/permissions.hpp"
#include "model/sha3_hash.hpp"
#include "module/irohad/ametsuchi/ametsuchi_fixture.hpp"
#include "interfaces/iroha_internal/block.hpp"

// TODO: 14-02-2018 Alexey Chernyshov remove this after relocation to
// shared_model https://soramitsu.atlassian.net/browse/IR-880
#include "backend/protobuf/from_old_model.hpp"

using namespace iroha::ametsuchi;
using namespace iroha::model;
using namespace framework::test_subscriber;

/**
 * Shortcut to create CallExact observable wrapper, subscribe with given lambda,
 * and validate the number of calls with optional custom output
 * @tparam O observable type
 * @tparam F on_next function type
 * @param o observable object
 * @param f function object
 * @param call_count number of expected calls
 * @param msg custom validation failure message
 */
template <typename O, typename F>
void validateCalls(O &&o,
                   F &&f,
                   uint64_t call_count,
                   const std::string &msg = {}) {
  auto wrap = make_test_subscriber<CallExact>(std::forward<O>(o), call_count);
  wrap.subscribe(std::forward<F>(f));
  ASSERT_TRUE(wrap.validate()) << "Expected " << call_count << " calls" << msg;
}

/**
 * Validate getAccountTransaction with given parameters
 * @tparam B block query type
 * @param blocks block query object
 * @param account id to query
 * @param call_count number of observable calls
 * @param command_count number of commands in transaction
 */
template <typename B>
void validateAccountTransactions(B &&blocks,
                                 const std::string &account,
                                 int call_count,
                                 int command_count) {
  validateCalls(
      blocks->getAccountTransactions(account),
      [&](const auto &tx) { EXPECT_EQ(tx->commands().size(), command_count); },
      call_count,
      " for " + account);
}

/**
 * Validate getAccountAssetTransactions with given parameters
 * @tparam B block query type
 * @param blocks block query object
 * @param account id to query
 * @param asset id to query
 * @param call_count number of observable calls
 * @param command_count number of commands in transaction
 */
template <typename B>
void validateAccountAssetTransactions(B &&blocks,
                                      const std::string &account,
                                      const std::string &asset,
                                      int call_count,
                                      int command_count) {
  validateCalls(
      blocks->getAccountAssetTransactions(account, asset),
      [&](const auto &tx) { EXPECT_EQ(tx->commands().size(), command_count); },
      call_count,
      " for " + account + " " + asset);
}

/**
 * Validate getAccountAsset with given parameters
 * @tparam W WSV query type
 * @param wsv WSV query object
 * @param account id to query
 * @param asset id to query
 * @param amount to validate
 */
template <typename W>
void validateAccountAsset(W &&wsv,
                          const std::string &account,
                          const std::string &asset,
                          const iroha::Amount &amount) {
  auto account_asset = wsv->getAccountAsset(account, asset);
  ASSERT_TRUE(account_asset);
  ASSERT_EQ(account_asset->account_id, account);
  ASSERT_EQ(account_asset->asset_id, asset);
  ASSERT_EQ(account_asset->balance, amount);
}

/**
 * Validate getAccount with given parameters
 * @tparam W WSV query type
 * @param wsv WSV query object
 * @param id account to query
 * @param domain id to validate
 */
template <typename W>
void validateAccount(W &&wsv,
                     const std::string &id,
                     const std::string &domain) {
  auto account = wsv->getAccount(id);
  ASSERT_TRUE(account);
  ASSERT_EQ(account->account_id, id);
  ASSERT_EQ(account->domain_id, domain);
}

/**
 * Apply block to given storage
 * @tparam S storage type
 * @param storage storage object
 * @param block to apply
 */
template <typename S>
void apply(S &&storage, const shared_model::interface::Block &block) {
  std::unique_ptr<MutableStorage> ms;
  auto storageResult = storage->createMutableStorage();
  storageResult.match(
      [&](iroha::expected::Value<std::unique_ptr<MutableStorage>> &_storage) {
        ms = std::move(_storage.value);
      },
      [](iroha::expected::Error<std::string> &error) {
        FAIL() << "MutableStorage: " << error.error;
      });
<<<<<<< HEAD
  auto tmp = std::unique_ptr<iroha::model::Block>(block.makeOldModel());
  auto bl = std::make_unique<shared_model::proto::Block>(shared_model::proto::from_old(*tmp));
  ms->apply(std::move(bl), [](const auto &, auto &, const auto &) { return true; });
=======
  ms->apply(*std::unique_ptr<iroha::model::Block>(block.makeOldModel()),
            [](const auto &, auto &, const auto &) { return true; });
>>>>>>> f25c57ea
  storage->commit(std::move(ms));
}

TEST_F(AmetsuchiTest, GetBlocksCompletedWhenCalled) {
  // Commit block => get block => observable completed
  std::shared_ptr<StorageImpl> storage;
  auto storageResult = StorageImpl::create(block_store_path, pgopt_);
  storageResult.match(
      [&](iroha::expected::Value<std::shared_ptr<StorageImpl>> &_storage) {
        storage = _storage.value;
      },
      [](iroha::expected::Error<std::string> &error) {
        FAIL() << "StorageImpl: " << error.error;
      });
  ASSERT_TRUE(storage);
  auto blocks = storage->getBlockQuery();

  auto block = TestBlockBuilder()
                   .height(1)
                   .txNumber(0)
                   .prevHash(shared_model::crypto::Hash(std::string("0", 32)))
                   .build();

  auto new_block = shared_model::proto::from_old(block);
  apply(storage, new_block);

  auto completed_wrapper =
      make_test_subscriber<IsCompleted>(blocks->getBlocks(1, 1));
  completed_wrapper.subscribe();
  ASSERT_TRUE(completed_wrapper.validate());
}

TEST_F(AmetsuchiTest, SampleTest) {
  std::shared_ptr<StorageImpl> storage;
  auto storageResult = StorageImpl::create(block_store_path, pgopt_);
  storageResult.match(
      [&](iroha::expected::Value<std::shared_ptr<StorageImpl>> &_storage) {
        storage = _storage.value;
      },
      [](iroha::expected::Error<std::string> &error) {
        FAIL() << "StorageImpl: " << error.error;
      });
  ASSERT_TRUE(storage);
  auto wsv = storage->getWsvQuery();
  auto blocks = storage->getBlockQuery();

  const auto domain = "ru", user1name = "user1", user2name = "user2",
             user1id = "user1@ru", user2id = "user2@ru", assetname = "RUB",
             assetid = "RUB#ru";

  std::string account, src_account, dest_account, asset;
  iroha::Amount amount;

<<<<<<< HEAD
  // Tx 1
  Transaction txn;
  txn.creator_account_id = "admin1";

  // Create domain ru
  txn.commands.push_back(std::make_shared<CreateRole>(
      "user",
      std::set<std::string>{
          can_add_peer, can_create_asset, can_get_my_account}));
  txn.commands.push_back(std::make_shared<CreateDomain>(domain, "user"));

  // Create account user1
  txn.commands.push_back(cmd_gen.generateCreateAccount(user1name, domain, {}));

  // Compose block
  Block block;
  block.transactions.push_back(txn);
  block.height = 1;
  block.prev_hash.fill(0);
  auto block1hash = iroha::hash(block);
  block.hash = block1hash;
  block.txs_number = block.transactions.size();

  auto new_block = shared_model::proto::from_old(block);
  apply(storage, new_block);

  validateAccount(wsv, user1id, domain);

  // Tx 2
  txn = Transaction();
  txn.creator_account_id = "admin2";

  // Create account user2
  txn.commands.push_back(cmd_gen.generateCreateAccount(user2name, domain, {}));

  // Create asset RUB#ru
  txn.commands.push_back(cmd_gen.generateCreateAsset(assetname, domain, 2));

  // Add RUB#ru to user1
  txn.commands.push_back(cmd_gen.generateAddAssetQuantity(
      user1id, assetid, iroha::Amount(150, 2)));

  // Transfer asset from user 1
  txn.commands.push_back(cmd_gen.generateTransferAsset(
      user1id, user2id, assetid, iroha::Amount(100, 2)));

  // Compose block
  block = Block();
  block.transactions.push_back(txn);
  block.height = 2;
  block.prev_hash = block1hash;
  auto block2hash = iroha::hash(block);
  block.hash = block2hash;
  block.txs_number = block.transactions.size();

  auto new_block2 = shared_model::proto::from_old(block);
  apply(storage, new_block2);

  validateAccountAsset(wsv, user1id, assetid, iroha::Amount(50, 2));
  validateAccountAsset(wsv, user2id, assetid, iroha::Amount(100, 2));
=======
  // Block 1
  auto block1 =
      TestBlockBuilder()
          .transactions(std::vector<shared_model::proto::Transaction>(
              {TestTransactionBuilder()
                   .creatorAccountId("admin1")
                   .createRole(
                       "user",
                       std::set<std::string>{
                           can_add_peer, can_create_asset, can_get_my_account})
                   .createDomain(domain, "user")
                   .createAccount(
                       user1name,
                       domain,
                       shared_model::crypto::PublicKey(std::string("0", 32)))
                   .build()}))
          .height(1)
          .prevHash(shared_model::crypto::Hash(std::string("0", 32)))
          .txNumber(1)
          .build();

  apply(storage, block1);

  validateAccount(wsv, user1id, domain);

  // Block 2
  auto block2 =
      TestBlockBuilder()
          .transactions(std::vector<shared_model::proto::Transaction>(
              {TestTransactionBuilder()
                   .creatorAccountId("admin2")
                   .createAccount(
                       user2name,
                       domain,
                       shared_model::crypto::PublicKey(std::string("0", 32)))
                   .createAsset(assetname, domain, 1)
                   .addAssetQuantity(user1id, assetid, "150.0")
                   .transferAsset(
                       user1id, user2id, assetid, "Transfer asset", "100.0")
                   .build()}))
          .height(2)
          .prevHash(block1.hash())
          .txNumber(1)
          .build();

  apply(storage, block2);
  validateAccountAsset(
      wsv, user1id, assetid, *iroha::Amount::createFromString("50.0"));
  validateAccountAsset(
      wsv, user2id, assetid, *iroha::Amount::createFromString("100.0"));
>>>>>>> f25c57ea

  // Block store tests
  auto hashes = {block1.hash(), block2.hash()};
  validateCalls(blocks->getBlocks(1, 2),
<<<<<<< HEAD
                [ i = 0, &hashes ](auto eachBlock) mutable {
                  // TODO: 14-02-2018 Alexey Chernyshov remove this after relocation to
                  // shared_model https://soramitsu.atlassian.net/browse/IR-880
//                EXPECT_EQ(*(hashes.begin() + i), eachBlock.hash);
=======
                [i = 0, &hashes](auto eachBlock) mutable {
                  EXPECT_EQ(*(hashes.begin() + i), eachBlock->hash());
>>>>>>> f25c57ea
                  ++i;
                },
                2);

  validateAccountTransactions(blocks, "admin1", 1, 3);
  validateAccountTransactions(blocks, "admin2", 1, 4);
  validateAccountTransactions(blocks, "non_existing_user", 0, 0);

  validateAccountAssetTransactions(blocks, user1id, assetid, 1, 4);
  validateAccountAssetTransactions(blocks, user2id, assetid, 1, 4);
  validateAccountAssetTransactions(
      blocks, "non_existing_user", "non_existing_asset", 0, 0);
}

TEST_F(AmetsuchiTest, PeerTest) {
  std::shared_ptr<StorageImpl> storage;
  auto storageResult = StorageImpl::create(block_store_path, pgopt_);
  storageResult.match(
      [&](iroha::expected::Value<std::shared_ptr<StorageImpl>> &_storage) {
        storage = _storage.value;
      },
      [](iroha::expected::Error<std::string> &error) {
        FAIL() << "StorageImpl: " << error.error;
      });
  ASSERT_TRUE(storage);
  auto wsv = storage->getWsvQuery();

  auto txn = TestTransactionBuilder()
                 .addPeer("192.168.9.1:50051",
                          shared_model::crypto::PublicKey(std::string("0", 32)))
                 .build();

  auto block =
      TestBlockBuilder()
          .txNumber(1)
          .transactions(std::vector<shared_model::proto::Transaction>{txn})
          .prevHash(shared_model::crypto::Hash(std::string("0", 32)))
          .build();

  auto new_block = shared_model::proto::from_old(block);
  apply(storage, new_block);

  auto peers = wsv->getPeers();
  ASSERT_TRUE(peers);
  ASSERT_EQ(peers->size(), 1);
  ASSERT_EQ(peers->at(0).address, "192.168.9.1:50051");

  iroha::blob_t<32> pubkey;
  std::string key = std::string("0", 32);
  std::copy(key.begin(), key.end(), pubkey.begin());
  ASSERT_EQ(peers->at(0).pubkey, pubkey);
}

TEST_F(AmetsuchiTest, queryGetAccountAssetTransactionsTest) {
  std::shared_ptr<StorageImpl> storage;
  auto storageResult = StorageImpl::create(block_store_path, pgopt_);
  storageResult.match(
      [&](iroha::expected::Value<std::shared_ptr<StorageImpl>> &_storage) {
        storage = _storage.value;
      },
      [](iroha::expected::Error<std::string> &error) {
        FAIL() << "StorageImpl: " << error.error;
      });
  ASSERT_TRUE(storage);
  auto wsv = storage->getWsvQuery();
  auto blocks = storage->getBlockQuery();

  const auto admin = "admin1", domain = "domain", user1name = "user1",
             user2name = "user2", user3name = "user3", user1id = "user1@domain",
             user2id = "user2@domain", user3id = "user3@domain",
             asset1name = "asset1", asset2name = "asset2",
             asset1id = "asset1#domain", asset2id = "asset2#domain";

  std::string account, src_account, dest_account, asset;
  iroha::Amount amount;

  // 1st tx
<<<<<<< HEAD
  Transaction txn;
  txn.creator_account_id = admin;

  // Create domain
  txn.commands.push_back(std::make_shared<CreateRole>(
      "user",
      std::set<std::string>{
          can_add_peer, can_create_asset, can_get_my_account}));
  txn.commands.push_back(cmd_gen.generateCreateDomain(domain, "user"));

  // Create accounts
  for (const auto &name : {user1name, user2name, user3name}) {
    txn.commands.push_back(cmd_gen.generateCreateAccount(name, domain, {}));
  }

  // Create assets
  for (const auto &name : {asset1name, asset2name}) {
    txn.commands.push_back(cmd_gen.generateCreateAsset(name, domain, 2));
  }

  // Add amounts to users
  txn.commands.push_back(cmd_gen.generateAddAssetQuantity(
      user1id, asset1id, iroha::Amount(300, 2)));
  txn.commands.push_back(cmd_gen.generateAddAssetQuantity(
      user2id, asset2id, iroha::Amount(250, 2)));

  Block block;
  block.transactions.push_back(txn);
  block.height = 1;
  block.prev_hash.fill(0);
  auto block1hash = iroha::hash(block);
  block.hash = block1hash;
  block.txs_number = static_cast<uint16_t>(block.transactions.size());

  auto new_block = shared_model::proto::from_old(block);
  apply(storage, new_block);
=======
  auto txn1 =
      TestTransactionBuilder()
          .creatorAccountId(admin)
          .createRole("user",
                      std::set<std::string>{
                          can_add_peer, can_create_asset, can_get_my_account})
          .createDomain(domain, "user")
          .createAccount(user1name,
                         domain,
                         shared_model::crypto::PublicKey(std::string("0", 32)))
          .createAccount(user2name,
                         domain,
                         shared_model::crypto::PublicKey(std::string("0", 32)))
          .createAccount(user3name,
                         domain,
                         shared_model::crypto::PublicKey(std::string("0", 32)))
          .createAsset(asset1name, domain, 1)
          .createAsset(asset2name, domain, 1)
          .addAssetQuantity(user1id, asset1id, "300.0")
          .addAssetQuantity(user2id, asset2id, "250.0")
          .build();

  auto block1 =
      TestBlockBuilder()
          .height(1)
          .transactions(std::vector<shared_model::proto::Transaction>({txn1}))
          .prevHash(shared_model::crypto::Hash(std::string("0", 32)))
          .txNumber(1)
          .build();

  apply(storage, block1);
>>>>>>> f25c57ea

  // Check querying accounts
  for (const auto &id : {user1id, user2id, user3id}) {
    validateAccount(wsv, id, domain);
  }

  // Check querying assets for users
  validateAccountAsset(
      wsv, user1id, asset1id, *iroha::Amount::createFromString("300.0"));
  validateAccountAsset(
      wsv, user2id, asset2id, *iroha::Amount::createFromString("250.0"));

  // 2th tx (user1 -> user2 # asset1)
<<<<<<< HEAD
  txn = Transaction();
  txn.creator_account_id = user1id;

  // Create transfer asset from user 1 to user 2
  txn.commands.push_back(cmd_gen.generateTransferAsset(
      user1id, user2id, asset1id, iroha::Amount(120, 2)));

  block = Block();
  block.transactions.push_back(txn);
  block.height = 2;
  block.prev_hash = block1hash;
  auto block2hash = iroha::hash(block);
  block.hash = block2hash;
  block.txs_number = static_cast<uint16_t>(block.transactions.size());

  auto new_block2 = shared_model::proto::from_old(block);
  apply(storage, new_block2);
=======
  auto txn2 =
      TestTransactionBuilder()
          .creatorAccountId(user1id)
          .transferAsset(user1id, user2id, asset1id, "Transfer asset", "120.0")
          .build();
  auto block2 =
      TestBlockBuilder()
          .transactions(std::vector<shared_model::proto::Transaction>({txn2}))
          .height(2)
          .prevHash(block1.hash())
          .txNumber(1)
          .build();

  apply(storage, block2);
>>>>>>> f25c57ea

  // Check account asset after transfer assets
  validateAccountAsset(
      wsv, user1id, asset1id, *iroha::Amount::createFromString("180.0"));
  validateAccountAsset(
      wsv, user2id, asset1id, *iroha::Amount::createFromString("120.0"));

  // 3rd tx
  //   (user2 -> user3 # asset2)
  //   (user2 -> user1 # asset2)
<<<<<<< HEAD
  txn = Transaction();
  txn.creator_account_id = user2id;

  txn.commands.push_back(cmd_gen.generateTransferAsset(
      user2id, user3id, asset2id, iroha::Amount(150, 2)));
  txn.commands.push_back(cmd_gen.generateTransferAsset(
      user2id, user1id, asset2id, iroha::Amount(10, 2)));

  block = Block();
  block.transactions.push_back(txn);
  block.height = 3;
  block.prev_hash = block2hash;
  auto block3hash = iroha::hash(block);
  block.hash = block3hash;
  block.txs_number = static_cast<uint16_t>(block.transactions.size());

  auto new_block3 = shared_model::proto::from_old(block);
  apply(storage, new_block3);

  validateAccountAsset(wsv, user2id, asset2id, iroha::Amount(90, 2));
  validateAccountAsset(wsv, user3id, asset2id, iroha::Amount(150, 2));
  validateAccountAsset(wsv, user1id, asset2id, iroha::Amount(10, 2));
=======
  auto txn3 =
      TestTransactionBuilder()
          .creatorAccountId(user2id)
          .transferAsset(user2id, user3id, asset2id, "Transfer asset", "150.0")
          .transferAsset(user2id, user1id, asset2id, "Transfer asset", "10.0")
          .build();

  auto block3 =
      TestBlockBuilder()
          .transactions(std::vector<shared_model::proto::Transaction>({txn3}))
          .height(3)
          .prevHash(block2.hash())
          .txNumber(1)
          .build();

  apply(storage, block3);

  validateAccountAsset(
      wsv, user2id, asset2id, *iroha::Amount::createFromString("90.0"));
  validateAccountAsset(
      wsv, user3id, asset2id, *iroha::Amount::createFromString("150.0"));
  validateAccountAsset(
      wsv, user1id, asset2id, *iroha::Amount::createFromString("10.0"));
>>>>>>> f25c57ea

  // Block store test
  auto hashes = {block1.hash(), block2.hash(), block3.hash()};
  validateCalls(blocks->getBlocks(1, 3),
<<<<<<< HEAD
                [ i = 0, &hashes ](auto eachBlock) mutable {
                  // TODO: 14-02-2018 Alexey Chernyshov remove this after relocation to
                  // shared_model https://soramitsu.atlassian.net/browse/IR-880
//                  EXPECT_EQ(*(hashes.begin() + i), eachBlock.hash);
=======
                [i = 0, &hashes](auto eachBlock) mutable {
                  EXPECT_EQ(*(hashes.begin() + i), eachBlock->hash());
>>>>>>> f25c57ea
                  ++i;
                },
                3);

  validateAccountTransactions(blocks, admin, 1, 9);
  validateAccountTransactions(blocks, user1id, 1, 1);
  validateAccountTransactions(blocks, user2id, 1, 2);
  validateAccountTransactions(blocks, user3id, 0, 0);

  // (user1 -> user2 # asset1)
  // (user2 -> user3 # asset2)
  // (user2 -> user1 # asset2)
  validateAccountAssetTransactions(blocks, user1id, asset1id, 1, 1);
  validateAccountAssetTransactions(blocks, user2id, asset1id, 1, 1);
  validateAccountAssetTransactions(blocks, user3id, asset1id, 0, 0);
  validateAccountAssetTransactions(blocks, user1id, asset2id, 1, 2);
  validateAccountAssetTransactions(blocks, user2id, asset2id, 1, 2);
  validateAccountAssetTransactions(blocks, user3id, asset2id, 1, 2);
}

TEST_F(AmetsuchiTest, AddSignatoryTest) {
  std::shared_ptr<StorageImpl> storage;
  auto storageResult = StorageImpl::create(block_store_path, pgopt_);
  storageResult.match(
      [&](iroha::expected::Value<std::shared_ptr<StorageImpl>> &_storage) {
        storage = _storage.value;
      },
      [](iroha::expected::Error<std::string> &error) {
        FAIL() << "StorageImpl: " << error.error;
      });
  ASSERT_TRUE(storage);
  auto wsv = storage->getWsvQuery();

  shared_model::crypto::PublicKey pubkey1(std::string("1", 32));
  shared_model::crypto::PublicKey pubkey2(std::string("2", 32));

  auto user1id = "user1@domain";
  auto user2id = "user2@domain";

  // 1st tx (create user1 with pubkey1)
<<<<<<< HEAD
  CreateRole createRole;
  createRole.role_name = "user";
  createRole.permissions = {can_add_peer, can_create_asset, can_get_my_account};

  Transaction txn;
  txn.creator_account_id = "admin1";

  txn.commands.push_back(std::make_shared<CreateRole>(createRole));
  CreateDomain createDomain;
  createDomain.domain_id = "domain";
  createDomain.user_default_role = "user";
  txn.commands.push_back(std::make_shared<CreateDomain>(createDomain));

  CreateAccount createAccount;
  createAccount.account_name = "user1";
  createAccount.domain_id = "domain";
  createAccount.pubkey = pubkey1;
  txn.commands.push_back(std::make_shared<CreateAccount>(createAccount));

  Block block;
  block.transactions.push_back(txn);
  block.height = 1;
  block.prev_hash.fill(0);
  auto block1hash = iroha::hash(block);
  block.hash = block1hash;
  block.txs_number = block.transactions.size();

  auto new_block = shared_model::proto::from_old(block);
  apply(storage, new_block);
=======
  auto txn1 =
      TestTransactionBuilder()
          .creatorAccountId("admin1")
          .createRole("user",
                      std::set<std::string>{
                          can_add_peer, can_create_asset, can_get_my_account})
          .createDomain("domain", "user")
          .createAccount("user1", "domain", pubkey1)
          .build();
  auto block1 =
      TestBlockBuilder()
          .transactions(std::vector<shared_model::proto::Transaction>({txn1}))
          .height(1)
          .prevHash(shared_model::crypto::Hash(std::string("0", 32)))
          .txNumber(1)
          .build();

  apply(storage, block1);
>>>>>>> f25c57ea

  {
    auto account = wsv->getAccount(user1id);
    ASSERT_TRUE(account);
    ASSERT_EQ(account->account_id, user1id);
    ASSERT_EQ(account->domain_id, "domain");

    auto signatories = wsv->getSignatories(user1id);
    ASSERT_TRUE(signatories);
    ASSERT_EQ(signatories->size(), 1);
    ASSERT_EQ(signatories->at(0),
              iroha::pubkey_t::from_string(toBinaryString(pubkey1)));
  }

  // 2nd tx (add sig2 to user1)
  auto txn2 = TestTransactionBuilder()
                  .creatorAccountId(user1id)
                  .addSignatory(user1id, pubkey2)
                  .build();

<<<<<<< HEAD
  auto new_block2 = shared_model::proto::from_old(block);
  apply(storage, new_block2);
=======
  auto block2 =
      TestBlockBuilder()
          .transactions(std::vector<shared_model::proto::Transaction>({txn2}))
          .height(2)
          .prevHash(block1.hash())
          .txNumber(1)
          .build();

  apply(storage, block2);

>>>>>>> f25c57ea
  {
    auto account = wsv->getAccount(user1id);
    ASSERT_TRUE(account);

    auto signatories = wsv->getSignatories(user1id);
    ASSERT_TRUE(signatories);
    ASSERT_EQ(signatories->size(), 2);
    ASSERT_EQ(signatories->at(0),
              iroha::pubkey_t::from_string(toBinaryString(pubkey1)));
    ASSERT_EQ(signatories->at(1),
              iroha::pubkey_t::from_string(toBinaryString(pubkey2)));
  }

  // 3rd tx (create user2 with pubkey1 that is same as user1's key)
  auto txn3 = TestTransactionBuilder()
                  .creatorAccountId("admin2")
                  .createAccount("user2", "domain", pubkey1)
                  .build();

<<<<<<< HEAD
  auto new_block3 = shared_model::proto::from_old(block);
  apply(storage, new_block3);
=======
  auto block3 =
      TestBlockBuilder()
          .transactions(std::vector<shared_model::proto::Transaction>({txn3}))
          .height(3)
          .prevHash(block2.hash())
          .txNumber(1)
          .build();

  apply(storage, block3);
>>>>>>> f25c57ea

  {
    auto account1 = wsv->getAccount(user1id);
    ASSERT_TRUE(account1);

    auto account2 = wsv->getAccount(user2id);
    ASSERT_TRUE(account2);

    auto signatories1 = wsv->getSignatories(user1id);
    ASSERT_TRUE(signatories1);
    ASSERT_EQ(signatories1->size(), 2);
    ASSERT_EQ(signatories1->at(0),
              iroha::pubkey_t::from_string(toBinaryString(pubkey1)));
    ASSERT_EQ(signatories1->at(1),
              iroha::pubkey_t::from_string(toBinaryString(pubkey2)));

    auto signatories2 = wsv->getSignatories(user2id);
    ASSERT_TRUE(signatories2);
    ASSERT_EQ(signatories2->size(), 1);
    ASSERT_EQ(signatories2->at(0),
              iroha::pubkey_t::from_string(toBinaryString(pubkey1)));
  }

  // 4th tx (remove pubkey1 from user1)
  auto txn4 = TestTransactionBuilder()
                  .creatorAccountId(user1id)
                  .removeSignatory(user1id, pubkey1)
                  .build();

<<<<<<< HEAD
  auto new_block4 = shared_model::proto::from_old(block);
  apply(storage, new_block4);
=======
  auto block4 =
      TestBlockBuilder()
          .transactions(std::vector<shared_model::proto::Transaction>({txn4}))
          .height(4)
          .prevHash(block3.hash())
          .txNumber(1)
          .build();

  apply(storage, block4);
>>>>>>> f25c57ea

  {
    auto account = wsv->getAccount(user1id);
    ASSERT_TRUE(account);

    // user1 has only pubkey2.
    auto signatories1 = wsv->getSignatories(user1id);
    ASSERT_TRUE(signatories1);
    ASSERT_EQ(signatories1->size(), 1);
    ASSERT_EQ(signatories1->at(0),
              iroha::pubkey_t::from_string(toBinaryString(pubkey2)));

    // user2 still has pubkey1.
    auto signatories2 = wsv->getSignatories(user2id);
    ASSERT_TRUE(signatories2);
    ASSERT_EQ(signatories2->size(), 1);
    ASSERT_EQ(signatories2->at(0),
              iroha::pubkey_t::from_string(toBinaryString(pubkey1)));
  }

  // 5th tx (add sig2 to user2 and set quorum = 1)
<<<<<<< HEAD
  txn = Transaction();
  txn.creator_account_id = user2id;

  addSignatory = AddSignatory();
  addSignatory.account_id = user2id;
  addSignatory.pubkey = pubkey2;
  txn.commands.push_back(std::make_shared<AddSignatory>(addSignatory));

  auto seqQuorum = SetQuorum();
  seqQuorum.account_id = user2id;
  seqQuorum.new_quorum = 2;
  txn.commands.push_back(std::make_shared<SetQuorum>(seqQuorum));

  block = Block();
  block.transactions.push_back(txn);
  block.height = 5;
  block.prev_hash = block4hash;
  auto block5hash = iroha::hash(block);
  block.hash = block5hash;
  block.txs_number = block.transactions.size();

  auto new_block5 = shared_model::proto::from_old(block);
  apply(storage, new_block5);
=======
  auto txn5 = TestTransactionBuilder()
                  .creatorAccountId(user1id)
                  .addSignatory(user2id, pubkey2)
                  .setAccountQuorum(user2id, 2)
                  .build();

  auto block5 =
      TestBlockBuilder()
          .transactions(std::vector<shared_model::proto::Transaction>({txn5}))
          .height(5)
          .prevHash(block4.hash())
          .txNumber(1)
          .build();

  apply(storage, block5);
>>>>>>> f25c57ea

  {
    auto account = wsv->getAccount(user2id);
    ASSERT_TRUE(account);
    ASSERT_EQ(account->quorum, 2);

    // user2 has pubkey1 and pubkey2.
    auto signatories = wsv->getSignatories(user2id);
    ASSERT_TRUE(signatories);
    ASSERT_EQ(signatories->size(), 2);
    ASSERT_EQ(signatories->at(0),
              iroha::pubkey_t::from_string(toBinaryString(pubkey1)));
    ASSERT_EQ(signatories->at(1),
              iroha::pubkey_t::from_string(toBinaryString(pubkey2)));
  }

  // 6th tx (remove sig2 fro user2: This must success)
<<<<<<< HEAD
  txn = Transaction();
  txn.creator_account_id = user2id;

  removeSignatory = RemoveSignatory();
  removeSignatory.account_id = user2id;
  removeSignatory.pubkey = pubkey2;
  txn.commands.push_back(std::make_shared<RemoveSignatory>(removeSignatory));

  block = Block();
  block.transactions.push_back(txn);
  block.height = 6;
  block.prev_hash = block5hash;
  auto block6hash = iroha::hash(block);
  block.hash = block6hash;
  block.txs_number = block.transactions.size();

  auto new_block6 = shared_model::proto::from_old(block);
  apply(storage, new_block6);
=======
  auto txn6 = TestTransactionBuilder()
                  .creatorAccountId(user2id)
                  .removeSignatory(user2id, pubkey2)
                  .setAccountQuorum(user2id, 2)
                  .build();

  auto block6 =
      TestBlockBuilder()
          .transactions(std::vector<shared_model::proto::Transaction>({txn6}))
          .height(6)
          .prevHash(block5.hash())
          .txNumber(1)
          .build();

  apply(storage, block6);
>>>>>>> f25c57ea

  {
    // user2 only has pubkey1.
    auto signatories = wsv->getSignatories(user2id);
    ASSERT_TRUE(signatories);
    ASSERT_EQ(signatories->size(), 1);
    ASSERT_EQ(signatories->at(0),
              iroha::pubkey_t::from_string(toBinaryString(pubkey1)));
  }
}

shared_model::proto::Block getBlock() {
  auto txn = TestTransactionBuilder()
                 .creatorAccountId("admin1")
                 .addPeer("192.168.0.0",
                          shared_model::crypto::PublicKey(std::string("0", 32)))
                 .build();

  auto block =
      TestBlockBuilder()
          .transactions(std::vector<shared_model::proto::Transaction>({txn}))
          .height(1)
          .prevHash(shared_model::crypto::Hash(std::string("0", 32)))
          .txNumber(1)
          .build();
  return block;
}

TEST_F(AmetsuchiTest, TestingStorageWhenInsertBlock) {
  auto log = logger::testLog("TestStorage");
  log->info(
      "Test case: create storage "
      "=> insert block "
      "=> assert that inserted");
  std::shared_ptr<StorageImpl> storage;
  auto storageResult = StorageImpl::create(block_store_path, pgopt_);
  storageResult.match(
      [&](iroha::expected::Value<std::shared_ptr<StorageImpl>> &_storage) {
        storage = _storage.value;
      },
      [](iroha::expected::Error<std::string> &error) {
        FAIL() << "StorageImpl: " << error.error;
      });
  ASSERT_TRUE(storage);
  auto wsv = storage->getWsvQuery();
  ASSERT_EQ(0, wsv->getPeers().value().size());

  log->info("Try insert block");

  auto inserted = storage->insertBlock(
      *std::unique_ptr<iroha::model::Block>(getBlock().makeOldModel()));
  ASSERT_TRUE(inserted);

  log->info("Request ledger information");

  ASSERT_NE(0, wsv->getPeers().value().size());

  log->info("Drop ledger");

  storage->dropStorage();
}

TEST_F(AmetsuchiTest, TestingStorageWhenDropAll) {
  auto logger = logger::testLog("TestStorage");
  logger->info(
      "Test case: create storage "
      "=> insert block "
      "=> assert that written"
      " => drop all "
      "=> assert that all deleted ");

  auto log = logger::testLog("TestStorage");
  log->info(
      "Test case: create storage "
      "=> insert block "
      "=> assert that inserted");
  std::shared_ptr<StorageImpl> storage;
  auto storageResult = StorageImpl::create(block_store_path, pgopt_);
  storageResult.match(
      [&](iroha::expected::Value<std::shared_ptr<StorageImpl>> &_storage) {
        storage = _storage.value;
      },
      [](iroha::expected::Error<std::string> &error) {
        FAIL() << "StorageImpl: " << error.error;
      });
  ASSERT_TRUE(storage);
  auto wsv = storage->getWsvQuery();
  ASSERT_EQ(0, wsv->getPeers().value().size());

  log->info("Try insert block");

  auto inserted = storage->insertBlock(
      *std::unique_ptr<iroha::model::Block>(getBlock().makeOldModel()));
  ASSERT_TRUE(inserted);

  log->info("Request ledger information");

  ASSERT_NE(0, wsv->getPeers().value().size());

  log->info("Drop ledger");

  storage->dropStorage();

  ASSERT_EQ(0, wsv->getPeers().value().size());
  std::shared_ptr<StorageImpl> new_storage;
  auto new_storageResult = StorageImpl::create(block_store_path, pgopt_);
  storageResult.match(
      [&](iroha::expected::Value<std::shared_ptr<StorageImpl>> &_storage) {
        new_storage = _storage.value;
      },
      [](iroha::expected::Error<std::string> &error) {
        FAIL() << "StorageImpl: " << error.error;
      });
  ASSERT_EQ(0, wsv->getPeers().value().size());
  new_storage->dropStorage();
}

/**
 * @given initialized storage
 * @when insert block with 2 transactions in
 * @then both of them are found with getTxByHashSync call by hash. Transaction
 * with some other hash is not found.
 */
TEST_F(AmetsuchiTest, FindTxByHashTest) {
  std::shared_ptr<StorageImpl> storage;
  auto storageResult = StorageImpl::create(block_store_path, pgopt_);
  storageResult.match(
      [&](iroha::expected::Value<std::shared_ptr<StorageImpl>> &_storage) {
        storage = _storage.value;
      },
      [](iroha::expected::Error<std::string> &error) {
        FAIL() << "StorageImpl: " << error.error;
      });
  ASSERT_TRUE(storage);
  auto blocks = storage->getBlockQuery();

  shared_model::crypto::PublicKey pubkey1(std::string("1", 32));
  shared_model::crypto::PublicKey pubkey2(std::string("2", 32));

  auto txn1 =
      TestTransactionBuilder()
          .creatorAccountId("admin1")
          .createRole("user",
                      std::set<std::string>{
                          can_add_peer, can_create_asset, can_get_my_account})
          .createDomain("domain", "user")
          .createAccount("user1", "domain", pubkey1)
          .build();

  auto txn2 =
      TestTransactionBuilder()
          .creatorAccountId("admin1")
          .createRole("user2",
                      std::set<std::string>{
                          can_add_peer, can_create_asset, can_get_my_account})
          .createDomain("domain2", "user")
          .build();

  auto block = TestBlockBuilder()
                   .transactions(std::vector<shared_model::proto::Transaction>(
                       {txn1, txn2}))
                   .height(1)
                   .prevHash(shared_model::crypto::Hash(std::string("0", 32)))
                   .txNumber(2)
                   .build();

  auto new_block = shared_model::proto::from_old(block);
  apply(storage, new_block);

  // TODO: 31.10.2017 luckychess move tx3hash case into a separate test after
  // ametsuchi_test redesign
  auto tx1hash =
      std::string{txn1.hash().blob().begin(), txn1.hash().blob().end()};
  auto tx2hash =
      std::string{txn2.hash().blob().begin(), txn2.hash().blob().end()};
  auto tx3hash = "some garbage";

  auto tx1check = *blocks->getTxByHashSync(tx1hash);

  auto tx1 = *blocks->getTxByHashSync(tx1hash);
  auto tx2 = *blocks->getTxByHashSync(tx2hash);

  ASSERT_EQ(*tx1.operator->(), txn1);
  ASSERT_EQ(*tx2.operator->(), txn2);
  ASSERT_EQ(blocks->getTxByHashSync(tx3hash), boost::none);
}<|MERGE_RESOLUTION|>--- conflicted
+++ resolved
@@ -163,14 +163,8 @@
       [](iroha::expected::Error<std::string> &error) {
         FAIL() << "MutableStorage: " << error.error;
       });
-<<<<<<< HEAD
-  auto tmp = std::unique_ptr<iroha::model::Block>(block.makeOldModel());
-  auto bl = std::make_unique<shared_model::proto::Block>(shared_model::proto::from_old(*tmp));
-  ms->apply(std::move(bl), [](const auto &, auto &, const auto &) { return true; });
-=======
   ms->apply(*std::unique_ptr<iroha::model::Block>(block.makeOldModel()),
             [](const auto &, auto &, const auto &) { return true; });
->>>>>>> f25c57ea
   storage->commit(std::move(ms));
 }
 
@@ -194,8 +188,7 @@
                    .prevHash(shared_model::crypto::Hash(std::string("0", 32)))
                    .build();
 
-  auto new_block = shared_model::proto::from_old(block);
-  apply(storage, new_block);
+  apply(storage, block);
 
   auto completed_wrapper =
       make_test_subscriber<IsCompleted>(blocks->getBlocks(1, 1));
@@ -224,68 +217,6 @@
   std::string account, src_account, dest_account, asset;
   iroha::Amount amount;
 
-<<<<<<< HEAD
-  // Tx 1
-  Transaction txn;
-  txn.creator_account_id = "admin1";
-
-  // Create domain ru
-  txn.commands.push_back(std::make_shared<CreateRole>(
-      "user",
-      std::set<std::string>{
-          can_add_peer, can_create_asset, can_get_my_account}));
-  txn.commands.push_back(std::make_shared<CreateDomain>(domain, "user"));
-
-  // Create account user1
-  txn.commands.push_back(cmd_gen.generateCreateAccount(user1name, domain, {}));
-
-  // Compose block
-  Block block;
-  block.transactions.push_back(txn);
-  block.height = 1;
-  block.prev_hash.fill(0);
-  auto block1hash = iroha::hash(block);
-  block.hash = block1hash;
-  block.txs_number = block.transactions.size();
-
-  auto new_block = shared_model::proto::from_old(block);
-  apply(storage, new_block);
-
-  validateAccount(wsv, user1id, domain);
-
-  // Tx 2
-  txn = Transaction();
-  txn.creator_account_id = "admin2";
-
-  // Create account user2
-  txn.commands.push_back(cmd_gen.generateCreateAccount(user2name, domain, {}));
-
-  // Create asset RUB#ru
-  txn.commands.push_back(cmd_gen.generateCreateAsset(assetname, domain, 2));
-
-  // Add RUB#ru to user1
-  txn.commands.push_back(cmd_gen.generateAddAssetQuantity(
-      user1id, assetid, iroha::Amount(150, 2)));
-
-  // Transfer asset from user 1
-  txn.commands.push_back(cmd_gen.generateTransferAsset(
-      user1id, user2id, assetid, iroha::Amount(100, 2)));
-
-  // Compose block
-  block = Block();
-  block.transactions.push_back(txn);
-  block.height = 2;
-  block.prev_hash = block1hash;
-  auto block2hash = iroha::hash(block);
-  block.hash = block2hash;
-  block.txs_number = block.transactions.size();
-
-  auto new_block2 = shared_model::proto::from_old(block);
-  apply(storage, new_block2);
-
-  validateAccountAsset(wsv, user1id, assetid, iroha::Amount(50, 2));
-  validateAccountAsset(wsv, user2id, assetid, iroha::Amount(100, 2));
-=======
   // Block 1
   auto block1 =
       TestBlockBuilder()
@@ -336,20 +267,12 @@
       wsv, user1id, assetid, *iroha::Amount::createFromString("50.0"));
   validateAccountAsset(
       wsv, user2id, assetid, *iroha::Amount::createFromString("100.0"));
->>>>>>> f25c57ea
 
   // Block store tests
   auto hashes = {block1.hash(), block2.hash()};
   validateCalls(blocks->getBlocks(1, 2),
-<<<<<<< HEAD
-                [ i = 0, &hashes ](auto eachBlock) mutable {
-                  // TODO: 14-02-2018 Alexey Chernyshov remove this after relocation to
-                  // shared_model https://soramitsu.atlassian.net/browse/IR-880
-//                EXPECT_EQ(*(hashes.begin() + i), eachBlock.hash);
-=======
                 [i = 0, &hashes](auto eachBlock) mutable {
                   EXPECT_EQ(*(hashes.begin() + i), eachBlock->hash());
->>>>>>> f25c57ea
                   ++i;
                 },
                 2);
@@ -389,8 +312,7 @@
           .prevHash(shared_model::crypto::Hash(std::string("0", 32)))
           .build();
 
-  auto new_block = shared_model::proto::from_old(block);
-  apply(storage, new_block);
+  apply(storage, block);
 
   auto peers = wsv->getPeers();
   ASSERT_TRUE(peers);
@@ -427,44 +349,6 @@
   iroha::Amount amount;
 
   // 1st tx
-<<<<<<< HEAD
-  Transaction txn;
-  txn.creator_account_id = admin;
-
-  // Create domain
-  txn.commands.push_back(std::make_shared<CreateRole>(
-      "user",
-      std::set<std::string>{
-          can_add_peer, can_create_asset, can_get_my_account}));
-  txn.commands.push_back(cmd_gen.generateCreateDomain(domain, "user"));
-
-  // Create accounts
-  for (const auto &name : {user1name, user2name, user3name}) {
-    txn.commands.push_back(cmd_gen.generateCreateAccount(name, domain, {}));
-  }
-
-  // Create assets
-  for (const auto &name : {asset1name, asset2name}) {
-    txn.commands.push_back(cmd_gen.generateCreateAsset(name, domain, 2));
-  }
-
-  // Add amounts to users
-  txn.commands.push_back(cmd_gen.generateAddAssetQuantity(
-      user1id, asset1id, iroha::Amount(300, 2)));
-  txn.commands.push_back(cmd_gen.generateAddAssetQuantity(
-      user2id, asset2id, iroha::Amount(250, 2)));
-
-  Block block;
-  block.transactions.push_back(txn);
-  block.height = 1;
-  block.prev_hash.fill(0);
-  auto block1hash = iroha::hash(block);
-  block.hash = block1hash;
-  block.txs_number = static_cast<uint16_t>(block.transactions.size());
-
-  auto new_block = shared_model::proto::from_old(block);
-  apply(storage, new_block);
-=======
   auto txn1 =
       TestTransactionBuilder()
           .creatorAccountId(admin)
@@ -496,7 +380,6 @@
           .build();
 
   apply(storage, block1);
->>>>>>> f25c57ea
 
   // Check querying accounts
   for (const auto &id : {user1id, user2id, user3id}) {
@@ -510,25 +393,6 @@
       wsv, user2id, asset2id, *iroha::Amount::createFromString("250.0"));
 
   // 2th tx (user1 -> user2 # asset1)
-<<<<<<< HEAD
-  txn = Transaction();
-  txn.creator_account_id = user1id;
-
-  // Create transfer asset from user 1 to user 2
-  txn.commands.push_back(cmd_gen.generateTransferAsset(
-      user1id, user2id, asset1id, iroha::Amount(120, 2)));
-
-  block = Block();
-  block.transactions.push_back(txn);
-  block.height = 2;
-  block.prev_hash = block1hash;
-  auto block2hash = iroha::hash(block);
-  block.hash = block2hash;
-  block.txs_number = static_cast<uint16_t>(block.transactions.size());
-
-  auto new_block2 = shared_model::proto::from_old(block);
-  apply(storage, new_block2);
-=======
   auto txn2 =
       TestTransactionBuilder()
           .creatorAccountId(user1id)
@@ -543,7 +407,6 @@
           .build();
 
   apply(storage, block2);
->>>>>>> f25c57ea
 
   // Check account asset after transfer assets
   validateAccountAsset(
@@ -554,30 +417,6 @@
   // 3rd tx
   //   (user2 -> user3 # asset2)
   //   (user2 -> user1 # asset2)
-<<<<<<< HEAD
-  txn = Transaction();
-  txn.creator_account_id = user2id;
-
-  txn.commands.push_back(cmd_gen.generateTransferAsset(
-      user2id, user3id, asset2id, iroha::Amount(150, 2)));
-  txn.commands.push_back(cmd_gen.generateTransferAsset(
-      user2id, user1id, asset2id, iroha::Amount(10, 2)));
-
-  block = Block();
-  block.transactions.push_back(txn);
-  block.height = 3;
-  block.prev_hash = block2hash;
-  auto block3hash = iroha::hash(block);
-  block.hash = block3hash;
-  block.txs_number = static_cast<uint16_t>(block.transactions.size());
-
-  auto new_block3 = shared_model::proto::from_old(block);
-  apply(storage, new_block3);
-
-  validateAccountAsset(wsv, user2id, asset2id, iroha::Amount(90, 2));
-  validateAccountAsset(wsv, user3id, asset2id, iroha::Amount(150, 2));
-  validateAccountAsset(wsv, user1id, asset2id, iroha::Amount(10, 2));
-=======
   auto txn3 =
       TestTransactionBuilder()
           .creatorAccountId(user2id)
@@ -601,20 +440,12 @@
       wsv, user3id, asset2id, *iroha::Amount::createFromString("150.0"));
   validateAccountAsset(
       wsv, user1id, asset2id, *iroha::Amount::createFromString("10.0"));
->>>>>>> f25c57ea
 
   // Block store test
   auto hashes = {block1.hash(), block2.hash(), block3.hash()};
   validateCalls(blocks->getBlocks(1, 3),
-<<<<<<< HEAD
-                [ i = 0, &hashes ](auto eachBlock) mutable {
-                  // TODO: 14-02-2018 Alexey Chernyshov remove this after relocation to
-                  // shared_model https://soramitsu.atlassian.net/browse/IR-880
-//                  EXPECT_EQ(*(hashes.begin() + i), eachBlock.hash);
-=======
                 [i = 0, &hashes](auto eachBlock) mutable {
                   EXPECT_EQ(*(hashes.begin() + i), eachBlock->hash());
->>>>>>> f25c57ea
                   ++i;
                 },
                 3);
@@ -655,37 +486,6 @@
   auto user2id = "user2@domain";
 
   // 1st tx (create user1 with pubkey1)
-<<<<<<< HEAD
-  CreateRole createRole;
-  createRole.role_name = "user";
-  createRole.permissions = {can_add_peer, can_create_asset, can_get_my_account};
-
-  Transaction txn;
-  txn.creator_account_id = "admin1";
-
-  txn.commands.push_back(std::make_shared<CreateRole>(createRole));
-  CreateDomain createDomain;
-  createDomain.domain_id = "domain";
-  createDomain.user_default_role = "user";
-  txn.commands.push_back(std::make_shared<CreateDomain>(createDomain));
-
-  CreateAccount createAccount;
-  createAccount.account_name = "user1";
-  createAccount.domain_id = "domain";
-  createAccount.pubkey = pubkey1;
-  txn.commands.push_back(std::make_shared<CreateAccount>(createAccount));
-
-  Block block;
-  block.transactions.push_back(txn);
-  block.height = 1;
-  block.prev_hash.fill(0);
-  auto block1hash = iroha::hash(block);
-  block.hash = block1hash;
-  block.txs_number = block.transactions.size();
-
-  auto new_block = shared_model::proto::from_old(block);
-  apply(storage, new_block);
-=======
   auto txn1 =
       TestTransactionBuilder()
           .creatorAccountId("admin1")
@@ -704,7 +504,6 @@
           .build();
 
   apply(storage, block1);
->>>>>>> f25c57ea
 
   {
     auto account = wsv->getAccount(user1id);
@@ -725,10 +524,6 @@
                   .addSignatory(user1id, pubkey2)
                   .build();
 
-<<<<<<< HEAD
-  auto new_block2 = shared_model::proto::from_old(block);
-  apply(storage, new_block2);
-=======
   auto block2 =
       TestBlockBuilder()
           .transactions(std::vector<shared_model::proto::Transaction>({txn2}))
@@ -739,7 +534,6 @@
 
   apply(storage, block2);
 
->>>>>>> f25c57ea
   {
     auto account = wsv->getAccount(user1id);
     ASSERT_TRUE(account);
@@ -759,10 +553,6 @@
                   .createAccount("user2", "domain", pubkey1)
                   .build();
 
-<<<<<<< HEAD
-  auto new_block3 = shared_model::proto::from_old(block);
-  apply(storage, new_block3);
-=======
   auto block3 =
       TestBlockBuilder()
           .transactions(std::vector<shared_model::proto::Transaction>({txn3}))
@@ -772,7 +562,6 @@
           .build();
 
   apply(storage, block3);
->>>>>>> f25c57ea
 
   {
     auto account1 = wsv->getAccount(user1id);
@@ -802,10 +591,6 @@
                   .removeSignatory(user1id, pubkey1)
                   .build();
 
-<<<<<<< HEAD
-  auto new_block4 = shared_model::proto::from_old(block);
-  apply(storage, new_block4);
-=======
   auto block4 =
       TestBlockBuilder()
           .transactions(std::vector<shared_model::proto::Transaction>({txn4}))
@@ -815,7 +600,6 @@
           .build();
 
   apply(storage, block4);
->>>>>>> f25c57ea
 
   {
     auto account = wsv->getAccount(user1id);
@@ -837,31 +621,6 @@
   }
 
   // 5th tx (add sig2 to user2 and set quorum = 1)
-<<<<<<< HEAD
-  txn = Transaction();
-  txn.creator_account_id = user2id;
-
-  addSignatory = AddSignatory();
-  addSignatory.account_id = user2id;
-  addSignatory.pubkey = pubkey2;
-  txn.commands.push_back(std::make_shared<AddSignatory>(addSignatory));
-
-  auto seqQuorum = SetQuorum();
-  seqQuorum.account_id = user2id;
-  seqQuorum.new_quorum = 2;
-  txn.commands.push_back(std::make_shared<SetQuorum>(seqQuorum));
-
-  block = Block();
-  block.transactions.push_back(txn);
-  block.height = 5;
-  block.prev_hash = block4hash;
-  auto block5hash = iroha::hash(block);
-  block.hash = block5hash;
-  block.txs_number = block.transactions.size();
-
-  auto new_block5 = shared_model::proto::from_old(block);
-  apply(storage, new_block5);
-=======
   auto txn5 = TestTransactionBuilder()
                   .creatorAccountId(user1id)
                   .addSignatory(user2id, pubkey2)
@@ -877,7 +636,6 @@
           .build();
 
   apply(storage, block5);
->>>>>>> f25c57ea
 
   {
     auto account = wsv->getAccount(user2id);
@@ -895,26 +653,6 @@
   }
 
   // 6th tx (remove sig2 fro user2: This must success)
-<<<<<<< HEAD
-  txn = Transaction();
-  txn.creator_account_id = user2id;
-
-  removeSignatory = RemoveSignatory();
-  removeSignatory.account_id = user2id;
-  removeSignatory.pubkey = pubkey2;
-  txn.commands.push_back(std::make_shared<RemoveSignatory>(removeSignatory));
-
-  block = Block();
-  block.transactions.push_back(txn);
-  block.height = 6;
-  block.prev_hash = block5hash;
-  auto block6hash = iroha::hash(block);
-  block.hash = block6hash;
-  block.txs_number = block.transactions.size();
-
-  auto new_block6 = shared_model::proto::from_old(block);
-  apply(storage, new_block6);
-=======
   auto txn6 = TestTransactionBuilder()
                   .creatorAccountId(user2id)
                   .removeSignatory(user2id, pubkey2)
@@ -930,7 +668,6 @@
           .build();
 
   apply(storage, block6);
->>>>>>> f25c57ea
 
   {
     // user2 only has pubkey1.
@@ -1097,8 +834,7 @@
                    .txNumber(2)
                    .build();
 
-  auto new_block = shared_model::proto::from_old(block);
-  apply(storage, new_block);
+  apply(storage, block);
 
   // TODO: 31.10.2017 luckychess move tx3hash case into a separate test after
   // ametsuchi_test redesign
