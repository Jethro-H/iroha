/**
 * Copyright Soramitsu Co., Ltd. 2017 All Rights Reserved.
 * http://soramitsu.co.jp
 *
 * Licensed under the Apache License, Version 2.0 (the "License");
 * you may not use this file except in compliance with the License.
 * You may obtain a copy of the License at
 *
 *        http://www.apache.org/licenses/LICENSE-2.0
 *
 * Unless required by applicable law or agreed to in writing, software
 * distributed under the License is distributed on an "AS IS" BASIS,
 * WITHOUT WARRANTIES OR CONDITIONS OF ANY KIND, either express or implied.
 * See the License for the specific language governing permissions and
 * limitations under the License.
 */

#include <limits>

<<<<<<< HEAD
#include "module/irohad/ametsuchi/ametsuchi_mocks.hpp"

#include "backend/protobuf/common_objects/account_asset.hpp"
#include "builders/common_objects/account_asset_builder.hpp"
#include "builders/common_objects/account_builder.hpp"
#include "builders/common_objects/amount_builder.hpp"
#include "builders/common_objects/asset_builder.hpp"
#include "builders/common_objects/peer_builder.hpp"
#include "builders/common_objects/signature_builder.hpp"
#include "builders/protobuf/common_objects/proto_account_asset_builder.hpp"
#include "builders/protobuf/common_objects/proto_account_builder.hpp"
#include "builders/protobuf/common_objects/proto_amount_builder.hpp"
#include "builders/protobuf/common_objects/proto_asset_builder.hpp"
#include "builders/protobuf/common_objects/proto_domain_builder.hpp"
#include "builders/protobuf/common_objects/proto_peer_builder.hpp"
#include "builders/protobuf/common_objects/proto_signature_builder.hpp"
=======
#include "framework/result_fixture.hpp"
>>>>>>> 079b33fb
#include "model/commands/add_asset_quantity.hpp"
#include "model/commands/add_peer.hpp"
#include "model/commands/add_signatory.hpp"
#include "model/commands/append_role.hpp"
#include "model/commands/create_account.hpp"
#include "model/commands/create_asset.hpp"
#include "model/commands/create_domain.hpp"
#include "model/commands/create_role.hpp"
#include "model/commands/detach_role.hpp"
#include "model/commands/grant_permission.hpp"
#include "model/commands/remove_signatory.hpp"
#include "model/commands/revoke_permission.hpp"
#include "model/commands/set_account_detail.hpp"
#include "model/commands/set_quorum.hpp"
#include "model/commands/subtract_asset_quantity.hpp"
#include "model/commands/transfer_asset.hpp"
#include "model/execution/command_executor_factory.hpp"
#include "model/permissions.hpp"
<<<<<<< HEAD
#include "validators/field_validator.hpp"
=======
#include "module/irohad/ametsuchi/ametsuchi_mocks.hpp"
>>>>>>> 079b33fb

using ::testing::_;
using ::testing::AllOf;
using ::testing::AtLeast;
using ::testing::Return;
using ::testing::StrictMock;

using namespace iroha;
using namespace iroha::ametsuchi;
using namespace iroha::model;
using namespace framework::expected;

class CommandValidateExecuteTest : public ::testing::Test {
 public:
  void SetUp() override {
    factory = CommandExecutorFactory::create().value();

    wsv_query = std::make_shared<StrictMock<MockWsvQuery>>();
    wsv_command = std::make_shared<StrictMock<MockWsvCommand>>();

    shared_model::builder::AccountBuilder<
        shared_model::proto::AccountBuilder,
        shared_model::validation::FieldValidator>()
        .accountId(admin_id)
        .domainId(domain_id)
        .quorum(1)
        .build()
        .match(
            [&](expected::Value<
                std::shared_ptr<shared_model::interface::Account>> &v) {
              creator = v.value;
            },
            [](expected::Error<std::shared_ptr<std::string>> &e) { FAIL() << *e.error; });

    shared_model::builder::AccountBuilder<
        shared_model::proto::AccountBuilder,
        shared_model::validation::FieldValidator>()
        .accountId(account_id)
        .domainId(domain_id)
        .quorum(1)
        .build()
        .match(
            [&](expected::Value<
                std::shared_ptr<shared_model::interface::Account>> &v) {
              account = v.value;
            },
            [](expected::Error<std::shared_ptr<std::string>> &e) { FAIL() << *e.error; });

    default_domain = std::shared_ptr<shared_model::interface::Domain>(
        shared_model::proto::DomainBuilder()
            .domainId(domain_id)
            .defaultRole(admin_role)
            .build()
            .copy());
  }

  ExecutionResult validateAndExecute() {
    auto executor = factory->getCommandExecutor(command);
    if (executor->validate(*command, *wsv_query, creator->accountId())) {
      return executor->execute(
          *command, *wsv_query, *wsv_command, creator->accountId());
    }
    return expected::makeError(
        ExecutionError{"Validate", "validation of a command failed"});
  }

  ExecutionResult execute() {
    auto executor = factory->getCommandExecutor(command);
    return executor->execute(
        *command, *wsv_query, *wsv_command, creator->accountId());
  }

  /// return result with empty error message
  WsvCommandResult makeEmptyError() {
    return WsvCommandResult(iroha::expected::makeError(""));
  }


  Amount max_amount{
      std::numeric_limits<boost::multiprecision::uint256_t>::max(), 2};
  std::string admin_id = "admin@test", account_id = "test@test",
              asset_id = "coin#test", domain_id = "test",
              description = "test transfer";

  std::string admin_role = "admin";

  std::vector<std::string> admin_roles = {admin_role};
  std::vector<std::string> role_permissions;
  std::shared_ptr<shared_model::interface::Domain> default_domain;

  std::shared_ptr<MockWsvQuery> wsv_query;
  std::shared_ptr<MockWsvCommand> wsv_command;

  std::shared_ptr<shared_model::interface::Account> creator, account;

  std::shared_ptr<Command> command;

  std::shared_ptr<CommandExecutorFactory> factory;
};

class AddAssetQuantityTest : public CommandValidateExecuteTest {
 public:
  void SetUp() override {
    CommandValidateExecuteTest::SetUp();

    shared_model::builder::AssetBuilder<
        shared_model::proto::AssetBuilder,
        shared_model::validation::FieldValidator>()
        .assetId(asset_id)
        .domainId(domain_id)
        .precision(2)
        .build()
        .match(
            [&](expected::Value<std::shared_ptr<shared_model::interface::Asset>>
                    &v) { asset = v.value; },
            [](expected::Error<std::shared_ptr<std::string>> &e) { FAIL() << *e.error; });

    shared_model::builder::AmountBuilder<
        shared_model::proto::AmountBuilder,
        shared_model::validation::FieldValidator>()
        .intValue(150)
        .precision(2)
        .build()
        .match(
            [&](expected::Value<
                std::shared_ptr<shared_model::interface::Amount>> &v) {
              balance = v.value;
            },
            [](expected::Error<std::shared_ptr<std::string>> &e) { FAIL() << *e.error; });

    shared_model::builder::AccountAssetBuilder<
        shared_model::proto::AccountAssetBuilder,
        shared_model::validation::FieldValidator>()
        .assetId(asset_id)
        .accountId(account_id)
        .balance(*balance)
        .build()
        .match(
            [&](expected::Value<
                std::shared_ptr<shared_model::interface::AccountAsset>> &v) {
              wallet = v.value;
            },
            [](expected::Error<std::shared_ptr<std::string>> &e) { FAIL() << *e.error; });

    add_asset_quantity = std::make_shared<AddAssetQuantity>();
    add_asset_quantity->account_id = creator->accountId();
    Amount amount(350, 2);
    add_asset_quantity->amount = amount;
    add_asset_quantity->asset_id = asset_id;

    command = add_asset_quantity;
    role_permissions = {can_add_asset_qty};
  }

  std::shared_ptr<shared_model::interface::Amount> balance;
  std::shared_ptr<shared_model::interface::Asset> asset;
  std::shared_ptr<shared_model::interface::AccountAsset> wallet;

  std::shared_ptr<AddAssetQuantity> add_asset_quantity;
};

TEST_F(AddAssetQuantityTest, ValidWhenNewWallet) {
  // Add asset first time - no wallet
  // When there is no wallet - new accountAsset will be created
  EXPECT_CALL(*wsv_query, getAccountAsset(add_asset_quantity->account_id, _))
      .WillOnce(Return(nonstd::nullopt));

  EXPECT_CALL(*wsv_query, getAsset(add_asset_quantity->asset_id))
      .WillOnce(Return(asset));
  EXPECT_CALL(*wsv_query, getAccount(add_asset_quantity->account_id))
      .WillOnce(Return(account));
<<<<<<< HEAD
  EXPECT_CALL(*wsv_command, upsertAccountAsset(_)).WillOnce(Return(true));
  EXPECT_CALL(*wsv_query, getAccountRoles(creator->accountId()))
=======
  EXPECT_CALL(*wsv_command, upsertAccountAsset(_))
      .WillOnce(Return(WsvCommandResult()));
  EXPECT_CALL(*wsv_query, getAccountRoles(creator.account_id))
>>>>>>> 079b33fb
      .WillOnce(Return(admin_roles));
  EXPECT_CALL(*wsv_query, getRolePermissions(admin_role))
      .WillOnce(Return(role_permissions));

  ASSERT_NO_THROW(checkValueCase(validateAndExecute()));
}

TEST_F(AddAssetQuantityTest, ValidWhenExistingWallet) {
  // There is already asset- there is a wallet
  // When there is a wallet - no new accountAsset created
  EXPECT_CALL(*wsv_query,
              getAccountAsset(add_asset_quantity->account_id,
                              add_asset_quantity->asset_id))
      .WillOnce(Return(wallet));

  EXPECT_CALL(*wsv_query, getAsset(asset_id)).WillOnce(Return(asset));
  EXPECT_CALL(*wsv_query, getAccount(add_asset_quantity->account_id))
      .WillOnce(Return(account));
  EXPECT_CALL(*wsv_command, upsertAccountAsset(_))
      .WillOnce(Return(WsvCommandResult()));
  EXPECT_CALL(*wsv_query, getAccountRoles(add_asset_quantity->account_id))
      .WillOnce(Return(admin_roles));
  EXPECT_CALL(*wsv_query, getRolePermissions(admin_role))
      .WillOnce(Return(role_permissions));
  ASSERT_NO_THROW(checkValueCase(validateAndExecute()));
}

TEST_F(AddAssetQuantityTest, InvalidWhenNoRoles) {
  // Creator has no roles
  EXPECT_CALL(*wsv_query, getAccountRoles(add_asset_quantity->account_id))
      .WillOnce(Return(nonstd::nullopt));
  ASSERT_NO_THROW(checkErrorCase(validateAndExecute()));
}

TEST_F(AddAssetQuantityTest, InvalidWhenZeroAmount) {
  // Amount is zero
  Amount amount(0);
  add_asset_quantity->amount = amount;
  EXPECT_CALL(*wsv_query, getAsset(asset->assetId())).WillOnce(Return(asset));
  EXPECT_CALL(*wsv_query, getAccountRoles(creator->accountId()))
      .WillOnce(Return(admin_roles));
  EXPECT_CALL(*wsv_query, getRolePermissions(admin_role))
      .WillOnce(Return(role_permissions));
  ASSERT_NO_THROW(checkErrorCase(validateAndExecute()));
}

TEST_F(AddAssetQuantityTest, InvalidWhenWrongPrecision) {
  // Amount is with wrong precision (must be 2)
  Amount amount(add_asset_quantity->amount.getIntValue(), 30);
  add_asset_quantity->amount = amount;
  EXPECT_CALL(*wsv_query, getAccountRoles(admin_id))
      .WillOnce(Return(admin_roles));
  EXPECT_CALL(*wsv_query, getRolePermissions(admin_role))
      .WillOnce(Return(role_permissions));
  EXPECT_CALL(*wsv_query, getAsset(asset_id)).WillOnce(Return(asset));
  ASSERT_NO_THROW(checkErrorCase(validateAndExecute()));
}

/**
 * @given AddAssetQuantity
 * @when command references non-existing account
 * @then execute fails and returns false
 */
TEST_F(AddAssetQuantityTest, InvalidWhenNoAccount) {
  // Account to add does not exist
  EXPECT_CALL(*wsv_query, getAccountRoles(add_asset_quantity->account_id))
      .WillOnce(Return(admin_roles));
  EXPECT_CALL(*wsv_query, getRolePermissions(admin_role))
      .WillOnce(Return(role_permissions));
  EXPECT_CALL(*wsv_query, getAsset(asset_id)).WillOnce(Return(asset));
  EXPECT_CALL(*wsv_query, getAccount(add_asset_quantity->account_id))
      .WillOnce(Return(nonstd::nullopt));

  ASSERT_NO_THROW(checkErrorCase(validateAndExecute()));
}

TEST_F(AddAssetQuantityTest, InvalidWhenNoAsset) {
  // Asset doesn't exist
  EXPECT_CALL(*wsv_query, getAccountRoles(admin_id))
      .WillOnce(Return(admin_roles));
  EXPECT_CALL(*wsv_query, getRolePermissions(admin_role))
      .WillOnce(Return(role_permissions));
  add_asset_quantity->asset_id = "noass";

  EXPECT_CALL(*wsv_query, getAsset(add_asset_quantity->asset_id))
      .WillOnce(Return(nonstd::nullopt));

  ASSERT_NO_THROW(checkErrorCase(validateAndExecute()));
}

/**
 * @given AddAssetQuantity
 * @when command adds value which overflows account balance
 * @then execute fails and returns false
 */
TEST_F(AddAssetQuantityTest, InvalidWhenAssetAdditionFails) {
  // amount overflows
  add_asset_quantity->amount = max_amount;

  EXPECT_CALL(*wsv_query,
              getAccountAsset(add_asset_quantity->account_id,
                              add_asset_quantity->asset_id))
      .WillOnce(Return(wallet));

  EXPECT_CALL(*wsv_query, getAsset(asset_id)).WillOnce(Return(asset));
  EXPECT_CALL(*wsv_query, getAccount(add_asset_quantity->account_id))
      .WillOnce(Return(account));
  EXPECT_CALL(*wsv_query, getAccountRoles(add_asset_quantity->account_id))
      .WillOnce(Return(admin_roles));
  EXPECT_CALL(*wsv_query, getRolePermissions(admin_role))
      .WillOnce(Return(role_permissions));

  ASSERT_NO_THROW(checkErrorCase(validateAndExecute()));
}

class SubtractAssetQuantityTest : public CommandValidateExecuteTest {
 public:
  void SetUp() override {
    CommandValidateExecuteTest::SetUp();

    shared_model::builder::AmountBuilder<
        shared_model::proto::AmountBuilder,
        shared_model::validation::FieldValidator>()
        .intValue(150ul)
        .precision(2)
        .build()
        .match(
            [&](expected::Value<
                std::shared_ptr<shared_model::interface::Amount>> &v) {
              balance = v.value;
            },
            [](expected::Error<std::shared_ptr<std::string>> &e) { FAIL() << *e.error; });
    ;

    shared_model::builder::AssetBuilder<
        shared_model::proto::AssetBuilder,
        shared_model::validation::FieldValidator>()
        .assetId(asset_id)
        .domainId(domain_id)
        .precision(2)
        .build()
        .match(
            [&](expected::Value<std::shared_ptr<shared_model::interface::Asset>>
                    &v) { asset = v.value; },
            [](expected::Error<std::shared_ptr<std::string>> &e) { FAIL() << *e.error; });

    shared_model::builder::AccountAssetBuilder<
        shared_model::proto::AccountAssetBuilder,
        shared_model::validation::FieldValidator>()
        .assetId(asset_id)
        .accountId(account_id)
        .balance(*balance)
        .build()
        .match(
            [&](expected::Value<
                std::shared_ptr<shared_model::interface::AccountAsset>> &v) {
              wallet = v.value;
            },
            [](expected::Error<std::shared_ptr<std::string>> &e) { FAIL() << *e.error; });

    subtract_asset_quantity = std::make_shared<SubtractAssetQuantity>();
    subtract_asset_quantity->account_id = creator->accountId();
    Amount amount(100, 2);
    subtract_asset_quantity->amount = amount;
    subtract_asset_quantity->asset_id = asset_id;

    command = subtract_asset_quantity;
    role_permissions = {can_subtract_asset_qty};
  }

  std::shared_ptr<shared_model::interface::Amount> balance;
  std::shared_ptr<shared_model::interface::Asset> asset;
  std::shared_ptr<shared_model::interface::AccountAsset> wallet;

  std::shared_ptr<SubtractAssetQuantity> subtract_asset_quantity;
};

/**
 * @given SubtractAssetQuantity
 * @when account doesn't have wallet of target asset
 * @then executor will be failed
 */
TEST_F(SubtractAssetQuantityTest, InvalidWhenNoWallet) {
  // Subtract asset - no wallet
  // When there is no wallet - Failed
  EXPECT_CALL(*wsv_query,
              getAccountAsset(subtract_asset_quantity->account_id,
                              subtract_asset_quantity->asset_id))
      .WillOnce(Return(nonstd::nullopt));

  EXPECT_CALL(*wsv_query, getAccountRoles(subtract_asset_quantity->account_id))
      .WillOnce(Return(admin_roles));
  EXPECT_CALL(*wsv_query, getRolePermissions(admin_role))
      .WillOnce(Return(role_permissions));
  EXPECT_CALL(*wsv_query, getAsset(asset_id)).WillOnce(Return(asset));
  ASSERT_NO_THROW(checkErrorCase(validateAndExecute()));
}

/**
 * @given SubtractAssetQuantity
 * @when correct arguments
 * @then executor will be passed
 */
TEST_F(SubtractAssetQuantityTest, ValidWhenExistingWallet) {
  // There is already asset- there is a wallet
  // When there is a wallet - no new accountAsset created
  EXPECT_CALL(*wsv_query,
              getAccountAsset(subtract_asset_quantity->account_id,
                              subtract_asset_quantity->asset_id))
      .WillOnce(Return(wallet));

  EXPECT_CALL(*wsv_query, getAsset(asset_id)).WillOnce(Return(asset));
  EXPECT_CALL(*wsv_command, upsertAccountAsset(_))
      .WillOnce(Return(WsvCommandResult()));
  EXPECT_CALL(*wsv_query, getAccountRoles(subtract_asset_quantity->account_id))
      .WillOnce(Return(admin_roles));
  EXPECT_CALL(*wsv_query, getRolePermissions(admin_role))
      .WillOnce(Return(role_permissions));
  ASSERT_NO_THROW(checkValueCase(validateAndExecute()));
}

/**
 * @given SubtractAssetQuantity
 * @when arguments amount is greater than wallet's amount
 * @then executor will be failed
 */
TEST_F(SubtractAssetQuantityTest, InvalidWhenOverAmount) {
  Amount amount(1204, 2);
  subtract_asset_quantity->amount = amount;
  EXPECT_CALL(*wsv_query,
              getAccountAsset(subtract_asset_quantity->account_id,
                              subtract_asset_quantity->asset_id))
      .WillOnce(Return(wallet));

  EXPECT_CALL(*wsv_query, getAccountRoles(subtract_asset_quantity->account_id))
      .WillOnce(Return(admin_roles));
  EXPECT_CALL(*wsv_query, getRolePermissions(admin_role))
      .WillOnce(Return(role_permissions));
  EXPECT_CALL(*wsv_query, getAsset(asset_id)).WillOnce(Return(asset));

  ASSERT_NO_THROW(checkErrorCase(validateAndExecute()));
}

/**
 * @given SubtractAssetQuantity
 * @when account doesn't have role
 * @then executor will be failed
 */
TEST_F(SubtractAssetQuantityTest, InvalidWhenNoRoles) {
  // Creator has no roles
  EXPECT_CALL(*wsv_query, getAccountRoles(subtract_asset_quantity->account_id))
      .WillOnce(Return(nonstd::nullopt));
  ASSERT_NO_THROW(checkErrorCase(validateAndExecute()));
}

/**
 * @given SubtractAssetQuantity
 * @when arguments amount is zero
 * @then executor will be failed
 */
TEST_F(SubtractAssetQuantityTest, InvalidWhenZeroAmount) {
  // Amount is zero
  Amount amount(0);
  subtract_asset_quantity->amount = amount;
  EXPECT_CALL(*wsv_query, getAsset(asset->assetId())).WillOnce(Return(asset));
  EXPECT_CALL(*wsv_query, getAccountRoles(creator->accountId()))
      .WillOnce(Return(admin_roles));
  EXPECT_CALL(*wsv_query, getRolePermissions(admin_role))
      .WillOnce(Return(role_permissions));
  ASSERT_NO_THROW(checkErrorCase(validateAndExecute()));
}

/**
 * @given SubtractAssetQuantity
 * @when arguments amount precision is invalid
 * @then executor will be failed
 */
TEST_F(SubtractAssetQuantityTest, InvalidWhenWrongPrecision) {
  // Amount is with wrong precision (must be 2)
  Amount amount(subtract_asset_quantity->amount.getIntValue(), 30);
  subtract_asset_quantity->amount = amount;
  EXPECT_CALL(*wsv_query, getAccountRoles(admin_id))
      .WillOnce(Return(admin_roles));
  EXPECT_CALL(*wsv_query, getRolePermissions(admin_role))
      .WillOnce(Return(role_permissions));
  EXPECT_CALL(*wsv_query, getAsset(asset_id)).WillOnce(Return(asset));
  ASSERT_NO_THROW(checkErrorCase(validateAndExecute()));
}

/**
 * @given SubtractAssetQuantity
 * @when account doesn't exist
 * @then executor will be failed
 */
TEST_F(SubtractAssetQuantityTest, InvalidWhenNoAccount) {
  // Account to subtract doesn't exist
  subtract_asset_quantity->account_id = "noacc";
  ASSERT_NO_THROW(checkErrorCase(validateAndExecute()));
}

/**
 * @given SubtractAssetQuantity
 * @when asset doesn't exist
 * @then executor will be failed
 */
TEST_F(SubtractAssetQuantityTest, InvalidWhenNoAsset) {
  // Asset doesn't exist
  EXPECT_CALL(*wsv_query, getAccountRoles(admin_id))
      .WillOnce(Return(admin_roles));
  EXPECT_CALL(*wsv_query, getRolePermissions(admin_role))
      .WillOnce(Return(role_permissions));
  subtract_asset_quantity->asset_id = "noass";

  EXPECT_CALL(*wsv_query, getAsset(subtract_asset_quantity->asset_id))
      .WillOnce(Return(nonstd::nullopt));

  ASSERT_NO_THROW(checkErrorCase(validateAndExecute()));
}

class AddSignatoryTest : public CommandValidateExecuteTest {
 public:
  void SetUp() override {
    CommandValidateExecuteTest::SetUp();

    add_signatory = std::make_shared<AddSignatory>();
    add_signatory->account_id = account_id;
    add_signatory->pubkey.fill(1);  // Such Pubkey exist
    role_permissions = {can_add_signatory};
    command = add_signatory;
  }

  std::shared_ptr<AddSignatory> add_signatory;
};

TEST_F(AddSignatoryTest, ValidWhenCreatorHasPermissions) {
  // Creator has role permissions to add signatory
  EXPECT_CALL(*wsv_query,
              hasAccountGrantablePermission(
                  admin_id, add_signatory->account_id, can_add_signatory))
      .WillOnce(Return(true));
  EXPECT_CALL(*wsv_command, insertSignatory(add_signatory->pubkey))
      .WillOnce(Return(WsvCommandResult()));
  EXPECT_CALL(
      *wsv_command,
      insertAccountSignatory(add_signatory->account_id, add_signatory->pubkey))
      .WillOnce(Return(WsvCommandResult()));
  ASSERT_NO_THROW(checkValueCase(validateAndExecute()));
}

TEST_F(AddSignatoryTest, ValidWhenSameAccount) {
  // When creator is adding public keys to his account
  EXPECT_CALL(*wsv_query, getAccountRoles(admin_id))
      .WillOnce(Return(admin_roles));
  EXPECT_CALL(*wsv_query, getRolePermissions(admin_role))
      .WillOnce(Return(role_permissions));
  add_signatory->account_id = creator->accountId();

  EXPECT_CALL(*wsv_command, insertSignatory(add_signatory->pubkey))
      .WillOnce(Return(WsvCommandResult()));
  EXPECT_CALL(
      *wsv_command,
      insertAccountSignatory(add_signatory->account_id, add_signatory->pubkey))
      .WillOnce(Return(WsvCommandResult()));

  ASSERT_NO_THROW(checkValueCase(validateAndExecute()));
}

TEST_F(AddSignatoryTest, InvalidWhenNoPermissions) {
  // Creator has no permission
  EXPECT_CALL(*wsv_query,
              hasAccountGrantablePermission(
                  admin_id, add_signatory->account_id, can_add_signatory))
      .WillOnce(Return(false));
  ASSERT_NO_THROW(checkErrorCase(validateAndExecute()));
}

TEST_F(AddSignatoryTest, InvalidWhenNoAccount) {
  // Add to nonexistent account
  add_signatory->account_id = "noacc";

  EXPECT_CALL(*wsv_query,
              hasAccountGrantablePermission(
                  admin_id, add_signatory->account_id, can_add_signatory))
      .WillOnce(Return(false));
  ASSERT_NO_THROW(checkErrorCase(validateAndExecute()));
}

TEST_F(AddSignatoryTest, InvalidWhenSameKey) {
  // Add same signatory
  EXPECT_CALL(*wsv_query,
              hasAccountGrantablePermission(
                  admin_id, add_signatory->account_id, can_add_signatory))
      .WillOnce(Return(true));
  add_signatory->pubkey.fill(2);
  EXPECT_CALL(*wsv_command, insertSignatory(add_signatory->pubkey))
      .WillOnce(Return(makeEmptyError()));

  ASSERT_NO_THROW(checkErrorCase(validateAndExecute()));
}

class CreateAccountTest : public CommandValidateExecuteTest {
 public:
  void SetUp() override {
    CommandValidateExecuteTest::SetUp();

    create_account = std::make_shared<CreateAccount>();
    create_account->account_name = "test";
    create_account->domain_id = domain_id;
    create_account->pubkey.fill(2);

    command = create_account;
    role_permissions = {can_create_account};
  }

  std::shared_ptr<CreateAccount> create_account;
};

TEST_F(CreateAccountTest, ValidWhenNewAccount) {
  // Valid case
  EXPECT_CALL(*wsv_query, getAccountRoles(admin_id))
      .WillOnce(Return(admin_roles));
  EXPECT_CALL(*wsv_query, getRolePermissions(admin_role))
      .WillOnce(Return(role_permissions));
  EXPECT_CALL(*wsv_query, getDomain(domain_id))
      .WillOnce(Return(default_domain));

  EXPECT_CALL(*wsv_command, insertSignatory(create_account->pubkey))
      .Times(1)
      .WillOnce(Return(WsvCommandResult()));

  EXPECT_CALL(*wsv_command, insertAccount(_))
      .WillOnce(Return(WsvCommandResult()));

  EXPECT_CALL(*wsv_command,
              insertAccountSignatory(account_id, create_account->pubkey))
      .WillOnce(Return(WsvCommandResult()));

  EXPECT_CALL(*wsv_command, insertAccountRole(account_id, admin_role))
      .WillOnce(Return(WsvCommandResult()));

  ASSERT_NO_THROW(checkValueCase(validateAndExecute()));
}

TEST_F(CreateAccountTest, InvalidWhenNoPermissions) {
  // Creator has no permission
  EXPECT_CALL(*wsv_query, getAccountRoles(admin_id))
      .WillOnce(Return(nonstd::nullopt));
  ASSERT_NO_THROW(checkErrorCase(validateAndExecute()));
}

TEST_F(CreateAccountTest, InvalidWhenLongName) {
  // Not valid name for account
  EXPECT_CALL(*wsv_query, getAccountRoles(admin_id))
      .WillOnce(Return(admin_roles));
  EXPECT_CALL(*wsv_query, getRolePermissions(admin_role))
      .WillOnce(Return(role_permissions));
  create_account->account_name =
      "aAccountNameMustBeLessThan64characters00000000000000000000000000";
  ASSERT_NO_THROW(checkErrorCase(validateAndExecute()));
}

TEST_F(CreateAccountTest, InvalidWhenNameWithSystemSymbols) {
  // Not valid name for account (system symbols)
  EXPECT_CALL(*wsv_query, getAccountRoles(admin_id))
      .WillOnce(Return(admin_roles));
  EXPECT_CALL(*wsv_query, getRolePermissions(admin_role))
      .WillOnce(Return(role_permissions));
  create_account->account_name = "test@";

  ASSERT_NO_THROW(checkErrorCase(validateAndExecute()));
}

/**
 * @given CreateAccountCommand
 * @when command tries to create account in a non-existing domain
 * @then execute fails and returns false
 */
TEST_F(CreateAccountTest, InvalidWhenNoDomain) {
  EXPECT_CALL(*wsv_query, getAccountRoles(admin_id))
      .WillOnce(Return(admin_roles));
  EXPECT_CALL(*wsv_query, getRolePermissions(admin_role))
      .WillOnce(Return(role_permissions));
  EXPECT_CALL(*wsv_query, getDomain(domain_id))
      .WillOnce(Return(nonstd::nullopt));

  ASSERT_NO_THROW(checkErrorCase(validateAndExecute()));
}

class CreateAssetTest : public CommandValidateExecuteTest {
 public:
  void SetUp() override {
    CommandValidateExecuteTest::SetUp();

    create_asset = std::make_shared<CreateAsset>();
    create_asset->asset_name = "FCoin";
    create_asset->domain_id = domain_id;
    create_asset->precision = 2;

    command = create_asset;
    role_permissions = {can_create_asset};
  }

  std::shared_ptr<CreateAsset> create_asset;
};

TEST_F(CreateAssetTest, ValidWhenCreatorHasPermissions) {
  // Creator is money creator
  EXPECT_CALL(*wsv_query, getAccountRoles(admin_id))
      .WillOnce(Return(admin_roles));
  EXPECT_CALL(*wsv_query, getRolePermissions(admin_role))
      .WillOnce(Return(role_permissions));

  EXPECT_CALL(*wsv_command, insertAsset(_))
      .WillOnce(Return(WsvCommandResult()));

  ASSERT_NO_THROW(checkValueCase(validateAndExecute()));
}

TEST_F(CreateAssetTest, InvalidWhenNoPermissions) {
  // Creator has no permissions
  EXPECT_CALL(*wsv_query, getAccountRoles(admin_id))
      .WillOnce(Return(admin_roles));
  EXPECT_CALL(*wsv_query, getRolePermissions(admin_role))
      .WillOnce(Return(nonstd::nullopt));

  ASSERT_NO_THROW(checkErrorCase(validateAndExecute()));
}

/**
 * @given CreateAsset
 * @when command tries to create asset, but insertion fails
 * @then execute() fails
 */
TEST_F(CreateAssetTest, InvalidWhenAssetInsertionFails) {
  EXPECT_CALL(*wsv_command, insertAsset(_))
      .WillOnce(Return(makeEmptyError()));

  ASSERT_NO_THROW(checkErrorCase(execute()));
}

class CreateDomainTest : public CommandValidateExecuteTest {
 public:
  void SetUp() override {
    CommandValidateExecuteTest::SetUp();

    create_domain = std::make_shared<CreateDomain>();
    create_domain->domain_id = "CN";

    command = create_domain;
    role_permissions = {can_create_domain};
  }

  std::shared_ptr<CreateDomain> create_domain;
};

TEST_F(CreateDomainTest, ValidWhenCreatorHasPermissions) {
  // Valid case
  EXPECT_CALL(*wsv_query, getAccountRoles(admin_id))
      .WillOnce(Return(admin_roles));
  EXPECT_CALL(*wsv_query, getRolePermissions(admin_role))
      .WillOnce(Return(role_permissions));

  EXPECT_CALL(*wsv_command, insertDomain(_))
      .WillOnce(Return(WsvCommandResult()));

  ASSERT_NO_THROW(checkValueCase(validateAndExecute()));
}

TEST_F(CreateDomainTest, InvalidWhenNoPermissions) {
  // Creator has no permissions
  EXPECT_CALL(*wsv_query, getAccountRoles(admin_id))
      .WillOnce(Return(nonstd::nullopt));
  ASSERT_NO_THROW(checkErrorCase(validateAndExecute()));
}

/**
 * @given CreateDomain
 * @when command tries to create domain, but insertion fails
 * @then execute() fails
 */
TEST_F(CreateDomainTest, InvalidWhenDomainInsertionFails) {
  EXPECT_CALL(*wsv_command, insertDomain(_))
      .WillOnce(Return(makeEmptyError()));

  ASSERT_NO_THROW(checkErrorCase(execute()));
}

class RemoveSignatoryTest : public CommandValidateExecuteTest {
 public:
  void SetUp() override {
    CommandValidateExecuteTest::SetUp();

    pubkey_t creator_key, account_key;
    creator_key.fill(0x1);
    account_key.fill(0x2);

    account_pubkeys = {
        shared_model::interface::types::PubkeyType(account_key.to_string())};
    many_pubkeys = {
        shared_model::interface::types::PubkeyType(creator_key.to_string()),
        shared_model::interface::types::PubkeyType(account_key.to_string())};

    remove_signatory = std::make_shared<RemoveSignatory>();
    remove_signatory->account_id = account_id;
    remove_signatory->pubkey.fill(1);

    command = remove_signatory;
    role_permissions = {can_remove_signatory};
  }

  std::vector<shared_model::interface::types::PubkeyType> account_pubkeys;
  std::vector<shared_model::interface::types::PubkeyType> many_pubkeys;
  std::shared_ptr<RemoveSignatory> remove_signatory;
};

TEST_F(RemoveSignatoryTest, ValidWhenMultipleKeys) {
  // Creator is admin
  // Add same signatory

  EXPECT_CALL(*wsv_query,
              hasAccountGrantablePermission(
                  admin_id, remove_signatory->account_id, can_remove_signatory))
      .WillOnce(Return(true));

  EXPECT_CALL(*wsv_query, getAccount(remove_signatory->account_id))
      .WillOnce(Return(account));

  EXPECT_CALL(*wsv_query, getSignatories(remove_signatory->account_id))
      .WillOnce(Return(many_pubkeys));

  EXPECT_CALL(*wsv_command,
              deleteAccountSignatory(remove_signatory->account_id,
                                     remove_signatory->pubkey))
      .WillOnce(Return(WsvCommandResult()));
  EXPECT_CALL(*wsv_command, deleteSignatory(remove_signatory->pubkey))
      .WillOnce(Return(WsvCommandResult()));

  ASSERT_NO_THROW(checkValueCase(validateAndExecute()));
}

TEST_F(RemoveSignatoryTest, InvalidWhenSingleKey) {
  // Creator is admin

  EXPECT_CALL(*wsv_query,
              hasAccountGrantablePermission(
                  admin_id, remove_signatory->account_id, can_remove_signatory))
      .WillOnce(Return(true));

  EXPECT_CALL(*wsv_query, getAccount(remove_signatory->account_id))
      .WillOnce(Return(account));

  EXPECT_CALL(*wsv_query, getSignatories(remove_signatory->account_id))
      .WillOnce(Return(account_pubkeys));

  // delete methods must not be called because the account quorum is 1.
  EXPECT_CALL(*wsv_command,
              deleteAccountSignatory(remove_signatory->account_id,
                                     remove_signatory->pubkey))
      .Times(0);
  EXPECT_CALL(*wsv_command, deleteSignatory(remove_signatory->pubkey)).Times(0);

  ASSERT_NO_THROW(checkErrorCase(validateAndExecute()));
}

TEST_F(RemoveSignatoryTest, InvalidWhenNoPermissions) {
  // Creator has no permissions
  // Add same signatory
  EXPECT_CALL(*wsv_query,
              hasAccountGrantablePermission(
                  admin_id, remove_signatory->account_id, can_remove_signatory))
      .WillOnce(Return(false));

  ASSERT_NO_THROW(checkErrorCase(validateAndExecute()));
}

TEST_F(RemoveSignatoryTest, InvalidWhenNoKey) {
  // Remove signatory not present in account
  EXPECT_CALL(*wsv_query,
              hasAccountGrantablePermission(
                  admin_id, remove_signatory->account_id, can_remove_signatory))
      .WillOnce(Return(true));
  remove_signatory->pubkey.fill(0xF);

  EXPECT_CALL(*wsv_query, getAccount(remove_signatory->account_id))
      .WillOnce(Return(account));

  EXPECT_CALL(*wsv_query, getSignatories(remove_signatory->account_id))

      .WillOnce(Return(account_pubkeys));

  ASSERT_NO_THROW(checkErrorCase(validateAndExecute()));
}

/**
 * @given RemoveSignatory
 * @when command tries to remove signatory from non-existing account
 * @then execute fails and returns false
 */
TEST_F(RemoveSignatoryTest, InvalidWhenNoAccount) {
  EXPECT_CALL(*wsv_query,
              hasAccountGrantablePermission(
                  admin_id, remove_signatory->account_id, can_remove_signatory))
      .WillOnce(Return(true));

  EXPECT_CALL(*wsv_query, getAccount(remove_signatory->account_id))
      .WillOnce(Return(nonstd::nullopt));

  EXPECT_CALL(*wsv_query, getSignatories(remove_signatory->account_id))
      .WillOnce(Return(many_pubkeys));

  ASSERT_NO_THROW(checkErrorCase(validateAndExecute()));
}

/**
 * @given RemoveSignatory
 * @when command tries to remove signatory from account which does not have any
 * signatories
 * @then execute fails and returns false
 */
TEST_F(RemoveSignatoryTest, InvalidWhenNoSignatories) {
  EXPECT_CALL(*wsv_query,
              hasAccountGrantablePermission(
                  admin_id, remove_signatory->account_id, can_remove_signatory))
      .WillOnce(Return(true));

  EXPECT_CALL(*wsv_query, getAccount(remove_signatory->account_id))
      .WillOnce(Return(account));

  EXPECT_CALL(*wsv_query, getSignatories(remove_signatory->account_id))
      .WillOnce(Return(nonstd::nullopt));

  ASSERT_NO_THROW(checkErrorCase(validateAndExecute()));
}

/**
 * @given RemoveSignatory
 * @when command tries to remove signatory from non-existing account and it has
 * no signatories
 * @then execute fails and returns false
 */
TEST_F(RemoveSignatoryTest, InvalidWhenNoAccountAndSignatories) {
  EXPECT_CALL(*wsv_query,
              hasAccountGrantablePermission(
                  admin_id, remove_signatory->account_id, can_remove_signatory))
      .WillOnce(Return(true));

  EXPECT_CALL(*wsv_query, getAccount(remove_signatory->account_id))
      .WillOnce(Return(nonstd::nullopt));

  EXPECT_CALL(*wsv_query, getSignatories(remove_signatory->account_id))
      .WillOnce(Return(nonstd::nullopt));

  ASSERT_NO_THROW(checkErrorCase(validateAndExecute()));
}

/**
 * @given RemoveSignatory
 * @when command tries to remove signatory from creator's account but has no
 * permissions and no grantable permissions to do that
 * @then execute fails and returns false
 */
TEST_F(RemoveSignatoryTest, InvalidWhenNoPermissionToRemoveFromSelf) {
  remove_signatory->account_id = creator->accountId();

  EXPECT_CALL(*wsv_query, getRolePermissions(admin_role))
      .WillOnce(Return(std::vector<std::string>{}));
  EXPECT_CALL(*wsv_query, getAccountRoles(creator->accountId()))
      .WillOnce(Return(std::vector<std::string>{admin_role}));
  EXPECT_CALL(
      *wsv_query,
      hasAccountGrantablePermission(admin_id, admin_id, can_remove_signatory))
      .WillOnce(Return(false));

  ASSERT_NO_THROW(checkErrorCase(validateAndExecute()));
}

/**
 * @given RemoveSignatory
 * @when command tries to remove signatory but deletion fails
 * @then execute() fails
 */
TEST_F(RemoveSignatoryTest, InvalidWhenAccountSignatoryDeletionFails) {
  EXPECT_CALL(*wsv_command,
              deleteAccountSignatory(remove_signatory->account_id,
                                     remove_signatory->pubkey))
      .WillOnce(Return(makeEmptyError()));

  ASSERT_NO_THROW(checkErrorCase(execute()));
}

class SetQuorumTest : public CommandValidateExecuteTest {
 public:
  void SetUp() override {
    CommandValidateExecuteTest::SetUp();

    pubkey_t creator_key, account_key;
    creator_key.fill(0x1);
    account_key.fill(0x2);
    account_pubkeys = {
        shared_model::interface::types::PubkeyType(creator_key.to_string()),
        shared_model::interface::types::PubkeyType(account_key.to_string())};
    set_quorum = std::make_shared<SetQuorum>();
    set_quorum->account_id = account_id;
    set_quorum->new_quorum = 2;

    command = set_quorum;
    role_permissions = {can_set_quorum};
  }

  std::vector<shared_model::interface::types::PubkeyType> account_pubkeys;
  std::shared_ptr<SetQuorum> set_quorum;
};

TEST_F(SetQuorumTest, ValidWhenCreatorHasPermissions) {
  // Creator is admin
  EXPECT_CALL(*wsv_query,
              hasAccountGrantablePermission(
                  admin_id, set_quorum->account_id, can_set_quorum))
      .WillOnce(Return(true));

  EXPECT_CALL(*wsv_query, getAccount(set_quorum->account_id))
      .WillOnce(Return(account));

  EXPECT_CALL(*wsv_query, getSignatories(set_quorum->account_id))
      .WillOnce(Return(account_pubkeys));

  EXPECT_CALL(*wsv_command, updateAccount(_))
      .WillOnce(Return(WsvCommandResult()));

  ASSERT_NO_THROW(checkValueCase(validateAndExecute()));
}

TEST_F(SetQuorumTest, ValidWhenSameAccount) {
  // Creator is the account
  EXPECT_CALL(*wsv_query, getAccountRoles(admin_id))
      .WillOnce(Return(admin_roles));
  EXPECT_CALL(*wsv_query, getRolePermissions(admin_role))
      .WillOnce(Return(role_permissions));
  set_quorum->account_id = creator->accountId();
  EXPECT_CALL(*wsv_query, getAccount(set_quorum->account_id))
      .WillOnce(Return(account));
  EXPECT_CALL(*wsv_query, getSignatories(set_quorum->account_id))
      .WillOnce(Return(account_pubkeys));
  EXPECT_CALL(*wsv_command, updateAccount(_))
      .WillOnce(Return(WsvCommandResult()));

  ASSERT_NO_THROW(checkValueCase(validateAndExecute()));
}

TEST_F(SetQuorumTest, InvalidWhenNoPermissions) {
  // Creator has no permissions
  EXPECT_CALL(*wsv_query,
              hasAccountGrantablePermission(
                  admin_id, set_quorum->account_id, can_set_quorum))
      .WillOnce(Return(false));

  ASSERT_NO_THROW(checkErrorCase(validateAndExecute()));
}

TEST_F(SetQuorumTest, InvalidWhenNoAccount) {
  // No such account exists
  set_quorum->account_id = "noacc";
  EXPECT_CALL(*wsv_query,
              hasAccountGrantablePermission(
                  admin_id, set_quorum->account_id, can_set_quorum))
      .WillOnce(Return(false));

  ASSERT_NO_THROW(checkErrorCase(validateAndExecute()));
}

/**
 * @given SetQuorum
 * @when command tries to set quorum for non-existing account
 * @then execute fails and returns false
 */
TEST_F(SetQuorumTest, InvalidWhenNoAccountButPassedPermissions) {
  EXPECT_CALL(*wsv_query, getAccountRoles(admin_id))
      .WillOnce(Return(admin_roles));
  EXPECT_CALL(*wsv_query, getRolePermissions(admin_role))
      .WillOnce(Return(role_permissions));
  set_quorum->account_id = creator->accountId();
  EXPECT_CALL(*wsv_query, getSignatories(set_quorum->account_id))
      .WillOnce(Return(account_pubkeys));

  EXPECT_CALL(*wsv_query, getAccount(set_quorum->account_id))
      .WillOnce(Return(nonstd::nullopt));

  ASSERT_NO_THROW(checkErrorCase(validateAndExecute()));
}

/**
 * @given SetQuorum
 * @when command tries to set quorum for account which does not have any
 * signatories
 * @then execute fails and returns false
 */
TEST_F(SetQuorumTest, InvalidWhenNoSignatories) {
  EXPECT_CALL(*wsv_query, getAccountRoles(admin_id))
      .WillOnce(Return(admin_roles));
  EXPECT_CALL(*wsv_query, getRolePermissions(admin_role))
      .WillOnce(Return(role_permissions));
  set_quorum->account_id = creator->accountId();
  EXPECT_CALL(*wsv_query, getSignatories(set_quorum->account_id))
      .WillOnce(Return(nonstd::nullopt));

  ASSERT_NO_THROW(checkErrorCase(validateAndExecute()));
}

TEST_F(SetQuorumTest, InvalidWhenNotEnoughSignatories) {
  // Creator is the account
  EXPECT_CALL(*wsv_query, getAccountRoles(admin_id))
      .WillOnce(Return(admin_roles));
  EXPECT_CALL(*wsv_query, getRolePermissions(admin_role))
      .WillOnce(Return(role_permissions));
  set_quorum->account_id = creator->accountId();
  EXPECT_CALL(*wsv_query, getAccount(set_quorum->account_id)).Times(0);
  pubkey_t key;
  key.fill(0x1);
  std::vector<shared_model::interface::types::PubkeyType> acc_pubkeys = {
      shared_model::interface::types::PubkeyType(key.to_string())};
  EXPECT_CALL(*wsv_query, getSignatories(set_quorum->account_id))
      .WillOnce(Return(acc_pubkeys));
  EXPECT_CALL(*wsv_command, updateAccount(_)).Times(0);

  ASSERT_NO_THROW(checkErrorCase(validateAndExecute()));
}

class TransferAssetTest : public CommandValidateExecuteTest {
 public:
  void SetUp() override {
    CommandValidateExecuteTest::SetUp();

    asset = std::shared_ptr<shared_model::interface::Asset>(
        shared_model::proto::AssetBuilder()
            .assetId(asset_id)
            .domainId(domain_id)
            .precision(2)
            .build()
            .copy());

    balance = std::shared_ptr<shared_model::interface::Amount>(
        shared_model::proto::AmountBuilder()
            .intValue(150)
            .precision(2)
            .build()
            .copy());

    src_wallet = std::shared_ptr<shared_model::interface::AccountAsset>(
        shared_model::proto::AccountAssetBuilder()
            .assetId(asset_id)
            .accountId(admin_id)
            .balance(*balance)
            .build()
            .copy());

    dst_wallet = std::shared_ptr<shared_model::interface::AccountAsset>(
        shared_model::proto::AccountAssetBuilder()
            .assetId(asset_id)
            .accountId(account_id)
            .balance(*balance)
            .build()
            .copy());

    transfer_asset = std::make_shared<TransferAsset>();
    transfer_asset->src_account_id = admin_id;
    transfer_asset->dest_account_id = account_id;
    transfer_asset->asset_id = asset_id;
    transfer_asset->description = description;
    Amount amount(150, 2);
    transfer_asset->amount = amount;
    command = transfer_asset;
    role_permissions = {can_transfer, can_receive};
  }

  std::shared_ptr<shared_model::interface::Amount> balance;
  std::shared_ptr<shared_model::interface::Asset> asset;
  std::shared_ptr<shared_model::interface::AccountAsset> src_wallet, dst_wallet;

  std::shared_ptr<TransferAsset> transfer_asset;
};

TEST_F(TransferAssetTest, ValidWhenNewWallet) {
  // When there is no wallet - new accountAsset will be created
  EXPECT_CALL(*wsv_query, getAccountRoles(transfer_asset->dest_account_id))
      .WillOnce(Return(admin_roles));
  EXPECT_CALL(*wsv_query, getAccountRoles(transfer_asset->src_account_id))
      .WillOnce(Return(admin_roles));
  EXPECT_CALL(*wsv_query, getRolePermissions(admin_role))
      .Times(2)
      .WillRepeatedly(Return(role_permissions));

  EXPECT_CALL(*wsv_query, getAccountAsset(transfer_asset->dest_account_id, _))
      .WillOnce(Return(nonstd::nullopt));

  EXPECT_CALL(
      *wsv_query,
      getAccountAsset(transfer_asset->src_account_id, transfer_asset->asset_id))
      .Times(2)
      .WillRepeatedly(Return(src_wallet));
  EXPECT_CALL(*wsv_query, getAsset(transfer_asset->asset_id))
      .Times(2)
      .WillRepeatedly(Return(asset));
  EXPECT_CALL(*wsv_query, getAccount(transfer_asset->dest_account_id))
      .WillOnce(Return(account));

  EXPECT_CALL(*wsv_command, upsertAccountAsset(_))
      .Times(2)
      .WillRepeatedly(Return(WsvCommandResult()));

  ASSERT_NO_THROW(checkValueCase(validateAndExecute()));
}

TEST_F(TransferAssetTest, ValidWhenExistingWallet) {
  // When there is a wallet - no new accountAsset created
  EXPECT_CALL(*wsv_query, getAccountRoles(transfer_asset->dest_account_id))
      .WillOnce(Return(admin_roles));
  EXPECT_CALL(*wsv_query, getAccountRoles(transfer_asset->src_account_id))
      .WillOnce(Return(admin_roles));
  EXPECT_CALL(*wsv_query, getRolePermissions(admin_role))
      .Times(2)
      .WillRepeatedly(Return(role_permissions));

  EXPECT_CALL(*wsv_query,
              getAccountAsset(transfer_asset->dest_account_id,
                              transfer_asset->asset_id))
      .WillOnce(Return(dst_wallet));

  EXPECT_CALL(
      *wsv_query,
      getAccountAsset(transfer_asset->src_account_id, transfer_asset->asset_id))
      .Times(2)
      .WillRepeatedly(Return(src_wallet));
  EXPECT_CALL(*wsv_query, getAsset(transfer_asset->asset_id))
      .Times(2)
      .WillRepeatedly(Return(asset));
  EXPECT_CALL(*wsv_query, getAccount(transfer_asset->dest_account_id))
      .WillOnce(Return(account));

  EXPECT_CALL(*wsv_command, upsertAccountAsset(_))
      .Times(2)
      .WillRepeatedly(Return(WsvCommandResult()));

  ASSERT_NO_THROW(checkValueCase(validateAndExecute()));
}

TEST_F(TransferAssetTest, InvalidWhenNoPermissions) {
  // Creator has no permissions
  EXPECT_CALL(*wsv_query, getAccountRoles(transfer_asset->src_account_id))
      .WillOnce(Return(nonstd::nullopt));

  ASSERT_NO_THROW(checkErrorCase(validateAndExecute()));
}

TEST_F(TransferAssetTest, InvalidWhenNoDestAccount) {
  // No destination account exists
  transfer_asset->dest_account_id = "noacc";
  EXPECT_CALL(*wsv_query, getAccountRoles(transfer_asset->dest_account_id))
      .WillOnce(Return(nonstd::nullopt));

  EXPECT_CALL(*wsv_query, getAccountRoles(transfer_asset->src_account_id))
      .WillOnce(Return(admin_roles));
  EXPECT_CALL(*wsv_query, getRolePermissions(admin_role))
      .WillOnce(Return(role_permissions));

  ASSERT_NO_THROW(checkErrorCase(validateAndExecute()));
}

TEST_F(TransferAssetTest, InvalidWhenNoSrcAccountAsset) {
  // No source account asset exists
  EXPECT_CALL(*wsv_query, getAccountRoles(transfer_asset->dest_account_id))
      .WillOnce(Return(admin_roles));
  EXPECT_CALL(*wsv_query, getAccountRoles(transfer_asset->src_account_id))
      .WillOnce(Return(admin_roles));
  EXPECT_CALL(*wsv_query, getRolePermissions(admin_role))
      .Times(2)
      .WillRepeatedly(Return(role_permissions));

  EXPECT_CALL(*wsv_query, getAsset(transfer_asset->asset_id))
      .WillOnce(Return(asset));
  EXPECT_CALL(
      *wsv_query,
      getAccountAsset(transfer_asset->src_account_id, transfer_asset->asset_id))
      .WillOnce(Return(nonstd::nullopt));

  ASSERT_NO_THROW(checkErrorCase(validateAndExecute()));
}

/**
 * @given TransferAsset
 * @when command tries to transfer asset from non-existing account
 * @then execute fails and returns false
 */
TEST_F(TransferAssetTest, InvalidWhenNoSrcAccountAssetDuringExecute) {
  // No source account asset exists
  EXPECT_CALL(*wsv_query, getAccountRoles(transfer_asset->dest_account_id))
      .WillOnce(Return(admin_roles));
  EXPECT_CALL(*wsv_query, getAccountRoles(transfer_asset->src_account_id))
      .WillOnce(Return(admin_roles));
  EXPECT_CALL(*wsv_query, getRolePermissions(admin_role))
      .Times(2)
      .WillRepeatedly(Return(role_permissions));

  EXPECT_CALL(*wsv_query, getAsset(transfer_asset->asset_id))
      .WillOnce(Return(asset));
  EXPECT_CALL(
      *wsv_query,
      getAccountAsset(transfer_asset->src_account_id, transfer_asset->asset_id))
      .Times(2)
      .WillOnce(Return(src_wallet))
      .WillOnce(Return(nonstd::nullopt));
  EXPECT_CALL(*wsv_query, getAccount(transfer_asset->dest_account_id))
      .WillOnce(Return(account));

  ASSERT_NO_THROW(checkErrorCase(validateAndExecute()));
}

/**
 * @given TransferAsset
 * @when command tries to transfer non-existent asset
 * @then isValid fails and returns false
 */
TEST_F(TransferAssetTest, InvalidWhenNoAssetDuringValidation) {
  EXPECT_CALL(*wsv_query, getAccountRoles(transfer_asset->dest_account_id))
      .WillOnce(Return(admin_roles));
  EXPECT_CALL(*wsv_query, getAccountRoles(transfer_asset->src_account_id))
      .WillOnce(Return(admin_roles));
  EXPECT_CALL(*wsv_query, getRolePermissions(admin_role))
      .Times(2)
      .WillRepeatedly(Return(role_permissions));

  EXPECT_CALL(*wsv_query, getAsset(transfer_asset->asset_id))
      .WillOnce(Return(nonstd::nullopt));

  ASSERT_NO_THROW(checkErrorCase(validateAndExecute()));
}

/**
 * @given TransferAsset
 * @when command tries to transfer non-existent asset
 * @then execute fails and returns false
 */
TEST_F(TransferAssetTest, InvalidWhenNoAssetId) {
  EXPECT_CALL(*wsv_query, getAccountRoles(transfer_asset->dest_account_id))
      .WillOnce(Return(admin_roles));
  EXPECT_CALL(*wsv_query, getAccountRoles(transfer_asset->src_account_id))
      .WillOnce(Return(admin_roles));
  EXPECT_CALL(*wsv_query, getRolePermissions(admin_role))
      .Times(2)
      .WillRepeatedly(Return(role_permissions));

  EXPECT_CALL(*wsv_query, getAsset(transfer_asset->asset_id))
      .WillOnce(Return(asset))
      .WillOnce(Return(nonstd::nullopt));
  EXPECT_CALL(
      *wsv_query,
      getAccountAsset(transfer_asset->src_account_id, transfer_asset->asset_id))
      .Times(2)
      .WillRepeatedly(Return(src_wallet));
  EXPECT_CALL(*wsv_query,
              getAccountAsset(transfer_asset->dest_account_id,
                              transfer_asset->asset_id))
      .WillOnce(Return(dst_wallet));
  EXPECT_CALL(*wsv_query, getAccount(transfer_asset->dest_account_id))
      .WillOnce(Return(account));

  ASSERT_NO_THROW(checkErrorCase(validateAndExecute()));
}

TEST_F(TransferAssetTest, InvalidWhenInsufficientFunds) {
  // No sufficient funds
  EXPECT_CALL(*wsv_query, getAccountRoles(transfer_asset->dest_account_id))
      .WillOnce(Return(admin_roles));
  EXPECT_CALL(*wsv_query, getAccountRoles(transfer_asset->src_account_id))
      .WillOnce(Return(admin_roles));
  EXPECT_CALL(*wsv_query, getRolePermissions(admin_role))
      .Times(2)
      .WillRepeatedly(Return(role_permissions));

  Amount amount(155, 2);

  EXPECT_CALL(
      *wsv_query,
      getAccountAsset(transfer_asset->src_account_id, transfer_asset->asset_id))
      .WillOnce(Return(src_wallet));
  EXPECT_CALL(*wsv_query, getAsset(transfer_asset->asset_id))
      .WillOnce(Return(asset));
  EXPECT_CALL(*wsv_query, getAccount(transfer_asset->dest_account_id))
      .WillOnce(Return(nonstd::nullopt));

  ASSERT_NO_THROW(checkErrorCase(validateAndExecute()));
}

/**
 * @given TransferAsset
 * @when command tries to transfer amount which is less than source balance
 * @then execute fails and returns false
 */
TEST_F(TransferAssetTest, InvalidWhenInsufficientFundsDuringExecute) {
  EXPECT_CALL(*wsv_query, getAsset(transfer_asset->asset_id))
      .WillOnce(Return(asset));
  EXPECT_CALL(
      *wsv_query,
      getAccountAsset(transfer_asset->src_account_id, transfer_asset->asset_id))
      .WillOnce(Return(src_wallet));
  EXPECT_CALL(*wsv_query,
              getAccountAsset(transfer_asset->dest_account_id,
                              transfer_asset->asset_id))
      .WillOnce(Return(dst_wallet));

  // More than account balance
  transfer_asset->amount = Amount(155, 2);

  ASSERT_NO_THROW(checkErrorCase(execute()));
}

TEST_F(TransferAssetTest, InvalidWhenWrongPrecision) {
  // Amount has wrong precision
  EXPECT_CALL(*wsv_query, getAccountRoles(transfer_asset->dest_account_id))
      .WillOnce(Return(admin_roles));
  EXPECT_CALL(*wsv_query, getAccountRoles(transfer_asset->src_account_id))
      .WillOnce(Return(admin_roles));
  EXPECT_CALL(*wsv_query, getRolePermissions(admin_role))
      .Times(2)
      .WillRepeatedly(Return(role_permissions));

  Amount amount(transfer_asset->amount.getIntValue(), 30);
  transfer_asset->amount = amount;

  EXPECT_CALL(*wsv_query, getAsset(transfer_asset->asset_id))
      .WillOnce(Return(asset));

  ASSERT_NO_THROW(checkErrorCase(validateAndExecute()));
}

/**
 * @given TransferAsset
 * @when command tries to transfer amount with wrong precision
 * @then execute fails and returns false
 */
TEST_F(TransferAssetTest, InvalidWhenWrongPrecisionDuringExecute) {
  EXPECT_CALL(*wsv_query, getAsset(transfer_asset->asset_id))
      .WillOnce(Return(asset));
  EXPECT_CALL(
      *wsv_query,
      getAccountAsset(transfer_asset->src_account_id, transfer_asset->asset_id))
      .WillOnce(Return(src_wallet));
  EXPECT_CALL(*wsv_query,
              getAccountAsset(transfer_asset->dest_account_id,
                              transfer_asset->asset_id))
      .WillOnce(Return(dst_wallet));

  Amount amount(transfer_asset->amount.getIntValue(), 30);
  transfer_asset->amount = amount;
  ASSERT_NO_THROW(checkErrorCase(execute()));
}

/**
 * @given TransferAsset
 * @when command tries to transfer asset which overflows destination balance
 * @then execute fails and returns false
 */
TEST_F(TransferAssetTest, InvalidWhenAmountOverflow) {
  auto max_balance = std::shared_ptr<shared_model::interface::Amount>(
      shared_model::proto::AmountBuilder()
          .intValue(
              std::numeric_limits<boost::multiprecision::uint256_t>::max())
          .precision(2)
          .build()
          .copy());

  src_wallet = std::shared_ptr<shared_model::interface::AccountAsset>(
      shared_model::proto::AccountAssetBuilder()
          .assetId(src_wallet->assetId())
          .accountId(src_wallet->accountId())
          .balance(*max_balance)
          .build()
          .copy());

  EXPECT_CALL(*wsv_query, getAsset(transfer_asset->asset_id))
      .WillOnce(Return(asset));
  EXPECT_CALL(
      *wsv_query,
      getAccountAsset(transfer_asset->src_account_id, transfer_asset->asset_id))
      .WillOnce(Return(src_wallet));
  EXPECT_CALL(*wsv_query,
              getAccountAsset(transfer_asset->dest_account_id,
                              transfer_asset->asset_id))
      .WillOnce(Return(dst_wallet));

  // More than account balance
  transfer_asset->amount = (max_amount - Amount(100, 2)).value();

  ASSERT_NO_THROW(checkErrorCase(execute()));
}

TEST_F(TransferAssetTest, InvalidWhenCreatorHasNoPermission) {
  // Transfer creator is not connected to account
  transfer_asset->src_account_id = account_id;
  transfer_asset->dest_account_id = admin_id;
  EXPECT_CALL(*wsv_query,
              hasAccountGrantablePermission(admin_id, account_id, can_transfer))
      .WillOnce(Return(false));
  ASSERT_NO_THROW(checkErrorCase(validateAndExecute()));
}

TEST_F(TransferAssetTest, ValidWhenCreatorHasPermission) {
  // Transfer creator is not connected to account
  transfer_asset->src_account_id = account_id;
  transfer_asset->dest_account_id = admin_id;
  EXPECT_CALL(*wsv_query,
              hasAccountGrantablePermission(admin_id, account_id, can_transfer))
      .WillOnce(Return(true));

  EXPECT_CALL(*wsv_query, getAccountRoles(transfer_asset->dest_account_id))
      .WillOnce(Return(admin_roles));
  EXPECT_CALL(*wsv_query, getRolePermissions(admin_role))
      .WillOnce(Return(role_permissions));

  EXPECT_CALL(*wsv_query, getAccountAsset(transfer_asset->dest_account_id, _))
      .WillOnce(Return(nonstd::nullopt));

  EXPECT_CALL(
      *wsv_query,
      getAccountAsset(transfer_asset->src_account_id, transfer_asset->asset_id))
      .Times(2)
      .WillRepeatedly(Return(src_wallet));
  EXPECT_CALL(*wsv_query, getAsset(transfer_asset->asset_id))
      .Times(2)
      .WillRepeatedly(Return(asset));
  EXPECT_CALL(*wsv_query, getAccount(transfer_asset->dest_account_id))
      .WillOnce(Return(account));

  EXPECT_CALL(*wsv_command, upsertAccountAsset(_))
      .Times(2)
      .WillRepeatedly(Return(WsvCommandResult()));

  ASSERT_NO_THROW(checkValueCase(validateAndExecute()));
}

TEST_F(TransferAssetTest, InvalidWhenZeroAmount) {
  // Transfer zero assets
  EXPECT_CALL(*wsv_query, getAccountRoles(transfer_asset->dest_account_id))
      .WillOnce(Return(admin_roles));
  EXPECT_CALL(*wsv_query, getAccountRoles(transfer_asset->src_account_id))
      .WillOnce(Return(admin_roles));
  EXPECT_CALL(*wsv_query, getRolePermissions(admin_role))
      .Times(2)
      .WillRepeatedly(Return(role_permissions));

  Amount amount(0, 2);
  transfer_asset->amount = amount;

  ASSERT_NO_THROW(checkErrorCase(validateAndExecute()));
}

class AddPeerTest : public CommandValidateExecuteTest {
 public:
  void SetUp() override {
    CommandValidateExecuteTest::SetUp();

    add_peer = std::make_shared<AddPeer>();
    add_peer->peer.address = "iroha_node:10001";
    add_peer->peer.pubkey.fill(4);

    command = add_peer;
    role_permissions = {can_add_peer};
  }

  std::shared_ptr<AddPeer> add_peer;
};

TEST_F(AddPeerTest, ValidCase) {
  // Valid case
  EXPECT_CALL(*wsv_query, getAccountRoles(admin_id))
      .WillOnce(Return(admin_roles));
  EXPECT_CALL(*wsv_query, getRolePermissions(admin_role))
      .WillOnce(Return(role_permissions));
  EXPECT_CALL(*wsv_command, insertPeer(_)).WillOnce(Return(WsvCommandResult()));

  ASSERT_NO_THROW(checkValueCase(validateAndExecute()));
}

TEST_F(AddPeerTest, InvalidCaseWhenNoPermissions) {
  // Valid case
  EXPECT_CALL(*wsv_query, getAccountRoles(admin_id))
      .WillOnce(Return(admin_roles));
  EXPECT_CALL(*wsv_query, getRolePermissions(admin_role))
      .WillOnce(Return(nonstd::nullopt));
  ASSERT_NO_THROW(checkErrorCase(validateAndExecute()));
}

/**
 * @given AddPeer
 * @when command tries to insert peer but insertion fails
 * @then execute returns false
 */
TEST_F(AddPeerTest, InvalidCaseWhenInsertPeerFails) {
  EXPECT_CALL(*wsv_command, insertPeer(_))
      .WillOnce(Return(makeEmptyError()));

  ASSERT_NO_THROW(checkErrorCase(execute()));
}

class CreateRoleTest : public CommandValidateExecuteTest {
 public:
  void SetUp() override {
    CommandValidateExecuteTest::SetUp();
    std::set<std::string> perm = {can_create_role};
    create_role = std::make_shared<CreateRole>("master", perm);
    command = create_role;
    role_permissions = {can_create_role};
  }
  std::shared_ptr<CreateRole> create_role;
};

TEST_F(CreateRoleTest, ValidCase) {
  EXPECT_CALL(*wsv_query, getAccountRoles(admin_id))
      .WillRepeatedly(Return(admin_roles));
  EXPECT_CALL(*wsv_query, getRolePermissions(admin_role))
      .WillRepeatedly(Return(role_permissions));
  EXPECT_CALL(*wsv_command, insertRole(create_role->role_name))
      .WillOnce(Return(WsvCommandResult()));
  EXPECT_CALL(
      *wsv_command,
      insertRolePermissions(create_role->role_name, create_role->permissions))
      .WillOnce(Return(WsvCommandResult()));
  ASSERT_NO_THROW(checkValueCase(validateAndExecute()));
}

TEST_F(CreateRoleTest, InvalidCaseWhenNoPermissions) {
  EXPECT_CALL(*wsv_query, getAccountRoles(admin_id))
      .WillRepeatedly(Return(admin_roles));
  EXPECT_CALL(*wsv_query, getRolePermissions(admin_role))
      .WillRepeatedly(Return(nonstd::nullopt));
  ASSERT_NO_THROW(checkErrorCase(validateAndExecute()));
}

TEST_F(CreateRoleTest, InvalidCaseWhenRoleSuperset) {
  EXPECT_CALL(*wsv_query, getAccountRoles(admin_id))
      .WillRepeatedly(Return(admin_roles));
  EXPECT_CALL(*wsv_query, getRolePermissions(admin_role))
      .WillRepeatedly(Return(role_permissions));
  std::set<std::string> perms = {can_add_peer, can_append_role};
  command = std::make_shared<CreateRole>("master", perms);
  ASSERT_NO_THROW(checkErrorCase(validateAndExecute()));
}

TEST_F(CreateRoleTest, InvalidCaseWhenWrongRoleName) {
  EXPECT_CALL(*wsv_query, getAccountRoles(admin_id))
      .WillRepeatedly(Return(admin_roles));
  EXPECT_CALL(*wsv_query, getRolePermissions(admin_role))
      .WillRepeatedly(Return(role_permissions));
  std::set<std::string> perms = {can_create_role};
  command = std::make_shared<CreateRole>("m!Aster", perms);
  ASSERT_NO_THROW(checkErrorCase(validateAndExecute()));
}

/**
 * @given CreateRole
 * @when command tries to create new role, but insertion fails
 * @then execute returns false
 */
TEST_F(CreateRoleTest, InvalidCaseWhenRoleInsertionFails) {
  EXPECT_CALL(*wsv_command, insertRole(create_role->role_name))
      .WillOnce(Return(makeEmptyError()));
  ASSERT_NO_THROW(checkErrorCase(execute()));
}

class AppendRoleTest : public CommandValidateExecuteTest {
 public:
  void SetUp() override {
    CommandValidateExecuteTest::SetUp();
    exact_command = std::make_shared<AppendRole>("yoda", "master");
    command = exact_command;
    role_permissions = {can_append_role};
  }
  std::shared_ptr<AppendRole> exact_command;
};

TEST_F(AppendRoleTest, ValidCase) {
  EXPECT_CALL(*wsv_query, getAccountRoles(admin_id))
      .Times(2)
      .WillRepeatedly(Return(admin_roles));

  EXPECT_CALL(*wsv_query, getRolePermissions(admin_role))
      .Times(2)
      .WillRepeatedly(Return(role_permissions));
  EXPECT_CALL(*wsv_query, getRolePermissions("master"))
      .WillOnce(Return(role_permissions));

  EXPECT_CALL(
      *wsv_command,
      insertAccountRole(exact_command->account_id, exact_command->role_name))
      .WillOnce(Return(WsvCommandResult()));
  ASSERT_NO_THROW(checkValueCase(validateAndExecute()));
}

TEST_F(AppendRoleTest, InvalidCaseNoPermissions) {
  EXPECT_CALL(*wsv_query, getAccountRoles(admin_id))
      .WillOnce(Return(admin_roles));
  EXPECT_CALL(*wsv_query, getRolePermissions(admin_role))
      .WillOnce(Return(nonstd::nullopt));
  ASSERT_NO_THROW(checkErrorCase(validateAndExecute()));
}

/**
 * @given AppendRole
 * @when command tries to append non-existing role
 * @then execute() fails and returns false
 */
TEST_F(AppendRoleTest, InvalidCaseNoAccountRole) {
  EXPECT_CALL(*wsv_query, getAccountRoles(admin_id))
      .Times(2)
      .WillOnce(Return(admin_roles))
      .WillOnce((Return(nonstd::nullopt)));
  EXPECT_CALL(*wsv_query, getRolePermissions(admin_role))
      .WillOnce(Return(role_permissions));
  EXPECT_CALL(*wsv_query, getRolePermissions("master"))
      .WillOnce(Return(role_permissions));
  ASSERT_NO_THROW(checkErrorCase(validateAndExecute()));
}

/**
 * @given AppendRole
 * @when command tries to append non-existing role and creator does not have any
 * roles
 * @then execute() fails and returns false
 */
TEST_F(AppendRoleTest, InvalidCaseNoAccountRoleAndNoPermission) {
  EXPECT_CALL(*wsv_query, getAccountRoles(admin_id))
      .Times(2)
      .WillOnce(Return(admin_roles))
      .WillOnce((Return(nonstd::nullopt)));
  EXPECT_CALL(*wsv_query, getRolePermissions(admin_role))
      .WillOnce(Return(role_permissions));
  EXPECT_CALL(*wsv_query, getRolePermissions("master"))
      .WillOnce(Return(nonstd::nullopt));
  ASSERT_NO_THROW(checkErrorCase(validateAndExecute()));
}

/**
 * @given AppendRole
 * @when command tries to append role, but creator account does not have
 * necessary permission
 * @then execute() fails and returns false
 */
TEST_F(AppendRoleTest, InvalidCaseRoleHasNoPermissions) {
  EXPECT_CALL(*wsv_query, getAccountRoles(admin_id))
      .Times(2)
      .WillOnce(Return(admin_roles))
      .WillOnce((Return(admin_roles)));
  EXPECT_CALL(*wsv_query, getRolePermissions(admin_role))
      .Times(2)
      .WillOnce(Return(role_permissions))
      .WillOnce(Return(nonstd::nullopt));
  EXPECT_CALL(*wsv_query, getRolePermissions("master"))
      .WillOnce(Return(role_permissions));

  ASSERT_NO_THROW(checkErrorCase(validateAndExecute()));
}

/**
 * @given AppendRole
 * @when command tries to append role, but insertion of account fails
 * @then execute() fails
 */
TEST_F(AppendRoleTest, InvalidCaseInsertAccountRoleFails) {
  EXPECT_CALL(
      *wsv_command,
      insertAccountRole(exact_command->account_id, exact_command->role_name))
      .WillOnce(Return(makeEmptyError()));
  ASSERT_NO_THROW(checkErrorCase(execute()));
}

class DetachRoleTest : public CommandValidateExecuteTest {
 public:
  void SetUp() override {
    CommandValidateExecuteTest::SetUp();
    exact_command = std::make_shared<DetachRole>("yoda", "master");
    command = exact_command;
    role_permissions = {can_detach_role};
  }
  std::shared_ptr<DetachRole> exact_command;
};

TEST_F(DetachRoleTest, ValidCase) {
  EXPECT_CALL(*wsv_query, getAccountRoles(admin_id))
      .WillOnce(Return(admin_roles));
  EXPECT_CALL(*wsv_query, getRolePermissions(admin_role))
      .WillOnce(Return(role_permissions));
  EXPECT_CALL(
      *wsv_command,
      deleteAccountRole(exact_command->account_id, exact_command->role_name))
      .WillOnce(Return(WsvCommandResult()));
  ASSERT_NO_THROW(checkValueCase(validateAndExecute()));
}

TEST_F(DetachRoleTest, InvalidCase) {
  EXPECT_CALL(*wsv_query, getAccountRoles(admin_id))
      .WillOnce(Return(admin_roles));
  EXPECT_CALL(*wsv_query, getRolePermissions(admin_role))
      .WillOnce(Return(nonstd::nullopt));
  ASSERT_NO_THROW(checkErrorCase(validateAndExecute()));
}

/**
 * @given DetachRole
 * @when deletion of account role fails
 * @then execute fails()
 */
TEST_F(DetachRoleTest, InvalidCaseWhenDeleteAccountRoleFails) {
  EXPECT_CALL(
      *wsv_command,
      deleteAccountRole(exact_command->account_id, exact_command->role_name))
      .WillOnce(Return(makeEmptyError()));
  ASSERT_NO_THROW(checkErrorCase(execute()));
}

class GrantPermissionTest : public CommandValidateExecuteTest {
 public:
  void SetUp() override {
    CommandValidateExecuteTest::SetUp();
    const auto perm = "can_teach";
    exact_command = std::make_shared<GrantPermission>("yoda", perm);
    command = exact_command;
    role_permissions = {can_grant + perm};
  }
  std::shared_ptr<GrantPermission> exact_command;
};

TEST_F(GrantPermissionTest, ValidCase) {
  EXPECT_CALL(*wsv_query, getAccountRoles(admin_id))
      .WillOnce(Return(admin_roles));
  EXPECT_CALL(*wsv_query, getRolePermissions(admin_role))
      .WillOnce(Return(role_permissions));
  EXPECT_CALL(*wsv_command,
              insertAccountGrantablePermission(exact_command->account_id,
                                               creator->accountId(),
                                               exact_command->permission_name))
      .WillOnce(Return(WsvCommandResult()));
  ASSERT_NO_THROW(checkValueCase(validateAndExecute()));
}

TEST_F(GrantPermissionTest, InvalidCaseWhenNoPermissions) {
  EXPECT_CALL(*wsv_query, getAccountRoles(admin_id))
      .WillOnce(Return(admin_roles));
  EXPECT_CALL(*wsv_query, getRolePermissions(admin_role))
      .WillOnce(Return(nonstd::nullopt));
  ASSERT_NO_THROW(checkErrorCase(validateAndExecute()));
}

/**
 * @given GrantPermission
 * @when command tries to grant permission but insertion fails
 * @then execute() fails
 */
TEST_F(GrantPermissionTest, InvalidCaseWhenInsertGrantablePermissionFails) {
  EXPECT_CALL(*wsv_command,
              insertAccountGrantablePermission(exact_command->account_id,
                                               creator->accountId(),
                                               exact_command->permission_name))
      .WillOnce(Return(makeEmptyError()));
  ASSERT_NO_THROW(checkErrorCase(execute()));
}

class RevokePermissionTest : public CommandValidateExecuteTest {
 public:
  void SetUp() override {
    CommandValidateExecuteTest::SetUp();
    exact_command = std::make_shared<RevokePermission>("yoda", "CanTeach");
    command = exact_command;
  }
  std::shared_ptr<RevokePermission> exact_command;
};

TEST_F(RevokePermissionTest, ValidCase) {
  EXPECT_CALL(
      *wsv_query,
      hasAccountGrantablePermission(
          exact_command->account_id, admin_id, exact_command->permission_name))
      .WillOnce(Return(true));
  EXPECT_CALL(*wsv_command,
              deleteAccountGrantablePermission(exact_command->account_id,
                                               creator->accountId(),
                                               exact_command->permission_name))
      .WillOnce(Return(WsvCommandResult()));
  ASSERT_NO_THROW(checkValueCase(validateAndExecute()));
}

TEST_F(RevokePermissionTest, InvalidCaseNoPermissions) {
  EXPECT_CALL(
      *wsv_query,
      hasAccountGrantablePermission(
          exact_command->account_id, admin_id, exact_command->permission_name))
      .WillOnce(Return(false));
  ASSERT_NO_THROW(checkErrorCase(validateAndExecute()));
}

/**
 * @given RevokePermission
 * @when deleting permission fails
 * @then execute fails
 */
TEST_F(RevokePermissionTest, InvalidCaseDeleteAccountPermissionvFails) {
  EXPECT_CALL(*wsv_command,
              deleteAccountGrantablePermission(exact_command->account_id,
                                               creator->accountId(),
                                               exact_command->permission_name))
      .WillOnce(Return(makeEmptyError()));
  ASSERT_NO_THROW(checkErrorCase(execute()));
}

class SetAccountDetailTest : public CommandValidateExecuteTest {
 public:
  void SetUp() override {
    CommandValidateExecuteTest::SetUp();
    cmd = std::make_shared<SetAccountDetail>();
    cmd->account_id = admin_id;
    cmd->key = "key";
    cmd->value = "val";
    command = cmd;
    role_permissions = {can_set_quorum};
  }
  std::shared_ptr<SetAccountDetail> cmd;
  std::string needed_permission = can_set_detail;
};

/**
 * @when creator is setting details to their account
 * @then successfully execute the command
 */
TEST_F(SetAccountDetailTest, ValidWhenSetOwnAccount) {
  EXPECT_CALL(
      *wsv_command,
<<<<<<< HEAD
      setAccountKV(cmd->account_id, creator->accountId(), cmd->key, cmd->value))
      .WillOnce(Return(true));
=======
      setAccountKV(cmd->account_id, creator.account_id, cmd->key, cmd->value))
      .WillOnce(Return(WsvCommandResult()));
>>>>>>> 079b33fb
  ASSERT_NO_THROW(checkValueCase(validateAndExecute()));
}

/**
 * @when creator is setting details to their account
 * @then successfully execute the command
 */
TEST_F(SetAccountDetailTest, InValidWhenOtherCreator) {
  cmd->account_id = account_id;
  EXPECT_CALL(*wsv_query,
              hasAccountGrantablePermission(
                  admin_id, cmd->account_id, needed_permission))
      .WillOnce(Return(false));
  ASSERT_NO_THROW(checkErrorCase(validateAndExecute()));
}

/**
 * @when creator is setting details to their account
 * @then successfully execute the command
 */
TEST_F(SetAccountDetailTest, ValidWhenHasPermissions) {
  cmd->account_id = account_id;
  EXPECT_CALL(*wsv_query,
              hasAccountGrantablePermission(
                  admin_id, cmd->account_id, needed_permission))
      .WillOnce(Return(true));
  EXPECT_CALL(
      *wsv_command,
<<<<<<< HEAD
      setAccountKV(cmd->account_id, creator->accountId(), cmd->key, cmd->value))
      .WillOnce(Return(true));
=======
      setAccountKV(cmd->account_id, creator.account_id, cmd->key, cmd->value))
      .WillOnce(Return(WsvCommandResult()));
>>>>>>> 079b33fb
  ASSERT_NO_THROW(checkValueCase(validateAndExecute()));
}

/**
 * @given SetAccountDetail
 * @when command tries to set details, but setting key-value fails
 * @then execute fails
 */
TEST_F(SetAccountDetailTest, InvalidWhenSetAccountKVFails) {
  EXPECT_CALL(
      *wsv_command,
<<<<<<< HEAD
      setAccountKV(cmd->account_id, creator->accountId(), cmd->key, cmd->value))
      .WillOnce(Return(false));
=======
      setAccountKV(cmd->account_id, creator.account_id, cmd->key, cmd->value))
      .WillOnce(Return(makeEmptyError()));
>>>>>>> 079b33fb
  ASSERT_NO_THROW(checkErrorCase(execute()));
}<|MERGE_RESOLUTION|>--- conflicted
+++ resolved
@@ -17,7 +17,7 @@
 
 #include <limits>
 
-<<<<<<< HEAD
+#include "framework/result_fixture.hpp"
 #include "module/irohad/ametsuchi/ametsuchi_mocks.hpp"
 
 #include "backend/protobuf/common_objects/account_asset.hpp"
@@ -34,9 +34,6 @@
 #include "builders/protobuf/common_objects/proto_domain_builder.hpp"
 #include "builders/protobuf/common_objects/proto_peer_builder.hpp"
 #include "builders/protobuf/common_objects/proto_signature_builder.hpp"
-=======
-#include "framework/result_fixture.hpp"
->>>>>>> 079b33fb
 #include "model/commands/add_asset_quantity.hpp"
 #include "model/commands/add_peer.hpp"
 #include "model/commands/add_signatory.hpp"
@@ -55,11 +52,8 @@
 #include "model/commands/transfer_asset.hpp"
 #include "model/execution/command_executor_factory.hpp"
 #include "model/permissions.hpp"
-<<<<<<< HEAD
+#include "module/irohad/ametsuchi/ametsuchi_mocks.hpp"
 #include "validators/field_validator.hpp"
-=======
-#include "module/irohad/ametsuchi/ametsuchi_mocks.hpp"
->>>>>>> 079b33fb
 
 using ::testing::_;
 using ::testing::AllOf;
@@ -231,14 +225,9 @@
       .WillOnce(Return(asset));
   EXPECT_CALL(*wsv_query, getAccount(add_asset_quantity->account_id))
       .WillOnce(Return(account));
-<<<<<<< HEAD
-  EXPECT_CALL(*wsv_command, upsertAccountAsset(_)).WillOnce(Return(true));
+  EXPECT_CALL(*wsv_command, upsertAccountAsset(_))
+      .WillOnce(Return(WsvCommandResult()));
   EXPECT_CALL(*wsv_query, getAccountRoles(creator->accountId()))
-=======
-  EXPECT_CALL(*wsv_command, upsertAccountAsset(_))
-      .WillOnce(Return(WsvCommandResult()));
-  EXPECT_CALL(*wsv_query, getAccountRoles(creator.account_id))
->>>>>>> 079b33fb
       .WillOnce(Return(admin_roles));
   EXPECT_CALL(*wsv_query, getRolePermissions(admin_role))
       .WillOnce(Return(role_permissions));
@@ -1973,13 +1962,8 @@
 TEST_F(SetAccountDetailTest, ValidWhenSetOwnAccount) {
   EXPECT_CALL(
       *wsv_command,
-<<<<<<< HEAD
       setAccountKV(cmd->account_id, creator->accountId(), cmd->key, cmd->value))
-      .WillOnce(Return(true));
-=======
-      setAccountKV(cmd->account_id, creator.account_id, cmd->key, cmd->value))
-      .WillOnce(Return(WsvCommandResult()));
->>>>>>> 079b33fb
+      .WillOnce(Return(WsvCommandResult()));
   ASSERT_NO_THROW(checkValueCase(validateAndExecute()));
 }
 
@@ -2008,13 +1992,8 @@
       .WillOnce(Return(true));
   EXPECT_CALL(
       *wsv_command,
-<<<<<<< HEAD
       setAccountKV(cmd->account_id, creator->accountId(), cmd->key, cmd->value))
-      .WillOnce(Return(true));
-=======
-      setAccountKV(cmd->account_id, creator.account_id, cmd->key, cmd->value))
-      .WillOnce(Return(WsvCommandResult()));
->>>>>>> 079b33fb
+      .WillOnce(Return(WsvCommandResult()));
   ASSERT_NO_THROW(checkValueCase(validateAndExecute()));
 }
 
@@ -2026,12 +2005,7 @@
 TEST_F(SetAccountDetailTest, InvalidWhenSetAccountKVFails) {
   EXPECT_CALL(
       *wsv_command,
-<<<<<<< HEAD
       setAccountKV(cmd->account_id, creator->accountId(), cmd->key, cmd->value))
-      .WillOnce(Return(false));
-=======
-      setAccountKV(cmd->account_id, creator.account_id, cmd->key, cmd->value))
       .WillOnce(Return(makeEmptyError()));
->>>>>>> 079b33fb
   ASSERT_NO_THROW(checkErrorCase(execute()));
 }