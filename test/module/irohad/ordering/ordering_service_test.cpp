--- conflicted
+++ resolved
@@ -162,11 +162,7 @@
 
   wPeer w_peer(tmp.copy());
   EXPECT_CALL(*wsv, getLedgerPeers())
-<<<<<<< HEAD
-      .WillRepeatedly(Return(std::vector<decltype(peer)>{peer}));
-=======
       .WillRepeatedly(Return(std::vector<wPeer>{w_peer}));
->>>>>>> 00ee40c4
 
   for (size_t i = 0; i < 10; ++i) {
     ordering_service->onTransaction(empty_tx());
@@ -188,11 +184,7 @@
 
   wPeer w_peer(tmp.copy());
   EXPECT_CALL(*wsv, getLedgerPeers())
-<<<<<<< HEAD
-      .WillRepeatedly(Return(std::vector<decltype(peer)>{peer}));
-=======
       .WillRepeatedly(Return(std::vector<wPeer>{w_peer}));
->>>>>>> 00ee40c4
 
   const size_t max_proposal = 100;
   const size_t commit_delay = 400;
